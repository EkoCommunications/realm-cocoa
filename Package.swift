// swift-tools-version:5.0

import PackageDescription
import Foundation

<<<<<<< HEAD
let coreVersionStr = "10.0.0-alpha.8"
let cocoaVersionStr = "10.0.0-alpha.5"
=======
let coreVersionStr = "6.0.4"
let cocoaVersionStr = "5.0.1"
>>>>>>> e62fe72f

let coreVersionPieces = coreVersionStr.split(separator: ".")
let coreVersionExtra = coreVersionPieces[2].split(separator: "-")
let cxxSettings: [CXXSetting] = [
    .headerSearchPath("."),
    .headerSearchPath("include"),
    .headerSearchPath("Realm/ObjectStore/src"),
    .define("REALM_SPM", to: "1"),
    .define("REALM_COCOA_VERSION", to: "@\"\(cocoaVersionStr)\""),
    .define("REALM_VERSION", to: "\"\(coreVersionStr)\""),

    .define("REALM_NO_CONFIG"),
    .define("REALM_INSTALL_LIBEXECDIR", to: ""),
    .define("REALM_ENABLE_ASSERTIONS", to: "1"),
    .define("REALM_ENABLE_ENCRYPTION", to: "1"),

    .define("REALM_VERSION_MAJOR", to: String(coreVersionPieces[0])),
    .define("REALM_VERSION_MINOR", to: String(coreVersionPieces[1])),
    .define("REALM_VERSION_PATCH", to: String(coreVersionExtra[0])),
    .define("REALM_VERSION_EXTRA", to: "\"\(coreVersionExtra.count > 1 ? String(coreVersionExtra[1]) : "")\""),
    .define("REALM_VERSION_STRING", to: "\"\(coreVersionStr)\""),
]

let package = Package(
    name: "Realm",
    platforms: [
        .macOS(.v10_10),
        .iOS(.v11),
        .tvOS(.v9),
        .watchOS(.v2)
    ],
    products: [
        .library(
            name: "Realm",
            targets: ["Realm"]),
        .library(
            name: "RealmSwift",
            targets: ["Realm", "RealmSwift"]),
    ],
    dependencies: [
        .package(url: "https://github.com/realm/realm-core", .exact(Version(coreVersionStr)!)),
    ],
    targets: [
      .target(
            name: "Realm",
            dependencies: ["RealmCore"],
            path: ".",
            sources: [
                "Realm/ObjectStore/src/binding_callback_thread_observer.cpp",
                "Realm/ObjectStore/src/collection_notifications.cpp",
                "Realm/ObjectStore/src/impl/apple/external_commit_helper.cpp",
                "Realm/ObjectStore/src/impl/apple/keychain_helper.cpp",
                "Realm/ObjectStore/src/impl/collection_change_builder.cpp",
                "Realm/ObjectStore/src/impl/collection_notifier.cpp",
                "Realm/ObjectStore/src/impl/list_notifier.cpp",
                "Realm/ObjectStore/src/impl/object_notifier.cpp",
                "Realm/ObjectStore/src/impl/primitive_list_notifier.cpp",
                "Realm/ObjectStore/src/impl/realm_coordinator.cpp",
                "Realm/ObjectStore/src/impl/results_notifier.cpp",
                "Realm/ObjectStore/src/impl/transact_log_handler.cpp",
                "Realm/ObjectStore/src/impl/weak_realm_notifier.cpp",
                "Realm/ObjectStore/src/index_set.cpp",
                "Realm/ObjectStore/src/list.cpp",
                "Realm/ObjectStore/src/object.cpp",
                "Realm/ObjectStore/src/object_changeset.cpp",
                "Realm/ObjectStore/src/object_schema.cpp",
                "Realm/ObjectStore/src/object_store.cpp",
                "Realm/ObjectStore/src/results.cpp",
                "Realm/ObjectStore/src/schema.cpp",
                "Realm/ObjectStore/src/shared_realm.cpp",
                "Realm/ObjectStore/src/thread_safe_reference.cpp",
                "Realm/ObjectStore/src/util/scheduler.cpp",
                "Realm/ObjectStore/src/util/uuid.cpp",
                "Realm/ObjectStore/src/util/scheduler.cpp",
                "Realm/RLMAccessor.mm",
                "Realm/RLMAnalytics.mm",
                "Realm/RLMArray.mm",
                "Realm/RLMClassInfo.mm",
                "Realm/RLMCollection.mm",
                "Realm/RLMConstants.m",
                "Realm/RLMDecimal128.mm",
                "Realm/RLMEmbeddedObject.mm",
                "Realm/RLMListBase.mm",
                "Realm/RLMManagedArray.mm",
                "Realm/RLMMigration.mm",
                "Realm/RLMObject.mm",
                "Realm/RLMObjectBase.mm",
                "Realm/RLMObjectId.mm",
                "Realm/RLMObjectSchema.mm",
                "Realm/RLMObjectStore.mm",
                "Realm/RLMObservation.mm",
                "Realm/RLMOptionalBase.mm",
                "Realm/RLMPredicateUtil.mm",
                "Realm/RLMProperty.mm",
                "Realm/RLMQueryUtil.mm",
                "Realm/RLMRealm.mm",
                "Realm/RLMRealmConfiguration.mm",
                "Realm/RLMRealmUtil.mm",
                "Realm/RLMResults.mm",
                "Realm/RLMSchema.mm",
                "Realm/RLMSwiftSupport.m",
                "Realm/RLMThreadSafeReference.mm",
                "Realm/RLMUpdateChecker.mm",
                "Realm/RLMUtil.mm"
            ],
            publicHeadersPath: "include",
            cxxSettings: cxxSettings
        ),
        .target(
            name: "RealmSwift",
            dependencies: ["Realm"],
            path: "RealmSwift",
            exclude: [
                "Sync.swift",
                "BSON.swift",
                "RealmApp.swift",
                "ObjectiveCSupport+Sync.swift",
                "ObjectiveCSupport+BSON.swift",
                "Tests",
            ]
        ),
        .target(
            name: "RealmTestSupport",
            dependencies: ["Realm"],
            path: "Realm/TestUtils",
            cxxSettings: cxxSettings + [
                // Command-line `swift build` resolves header search paths
                // relative to the package root, while Xcode resolves them
                // relative to the target root, so we need both.
                .headerSearchPath("Realm"),
                .headerSearchPath(".."),
            ]
        ),
        .testTarget(
            name: "RealmTests",
            dependencies: ["Realm", "RealmTestSupport"],
            path: "Realm/Tests",
            exclude: [
                "Swift",
                "TestHost",
                "PrimitiveArrayPropertyTests.tpl.m",
            ],
            cxxSettings: cxxSettings + [
                .headerSearchPath("Realm"),
                .headerSearchPath(".."),
                .headerSearchPath("../ObjectStore/src"),
            ]
        ),
        .testTarget(
            name: "RealmObjcSwiftTests",
            dependencies: ["Realm", "RealmTestSupport"],
            path: "Realm/Tests/Swift"
        ),
        .testTarget(
            name: "RealmSwiftTests",
            dependencies: ["RealmSwift", "RealmTestSupport"],
            path: "RealmSwift/Tests",
            exclude: ["TestUtils.mm"]
        )
    ],
    cxxLanguageStandard: .cxx1z
)<|MERGE_RESOLUTION|>--- conflicted
+++ resolved
@@ -3,13 +3,8 @@
 import PackageDescription
 import Foundation
 
-<<<<<<< HEAD
 let coreVersionStr = "10.0.0-alpha.8"
 let cocoaVersionStr = "10.0.0-alpha.5"
-=======
-let coreVersionStr = "6.0.4"
-let cocoaVersionStr = "5.0.1"
->>>>>>> e62fe72f
 
 let coreVersionPieces = coreVersionStr.split(separator: ".")
 let coreVersionExtra = coreVersionPieces[2].split(separator: "-")
