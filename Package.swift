// swift-tools-version:5.0

import PackageDescription
import Foundation

<<<<<<< HEAD
let coreVersionStr = "10.0.0-beta.7"
let cocoaVersionStr = "10.0.0-beta.5"
=======
let coreVersionStr = "6.1.2"
let cocoaVersionStr = "5.4.5"
>>>>>>> 435ee78e

let coreVersionPieces = coreVersionStr.split(separator: ".")
let coreVersionExtra = coreVersionPieces[2].split(separator: "-")
let cxxSettings: [CXXSetting] = [
    .headerSearchPath("."),
    .headerSearchPath("include"),
    .headerSearchPath("Realm/ObjectStore/src"),
    .define("REALM_SPM", to: "1"),
    .define("REALM_COCOA_VERSION", to: "@\"\(cocoaVersionStr)\""),
    .define("REALM_VERSION", to: "\"\(coreVersionStr)\""),

    .define("REALM_NO_CONFIG"),
    .define("REALM_INSTALL_LIBEXECDIR", to: ""),
    .define("REALM_ENABLE_ASSERTIONS", to: "1"),
    .define("REALM_ENABLE_ENCRYPTION", to: "1"),

    .define("REALM_VERSION_MAJOR", to: String(coreVersionPieces[0])),
    .define("REALM_VERSION_MINOR", to: String(coreVersionPieces[1])),
    .define("REALM_VERSION_PATCH", to: String(coreVersionExtra[0])),
    .define("REALM_VERSION_EXTRA", to: "\"\(coreVersionExtra.count > 1 ? String(coreVersionExtra[1]) : "")\""),
    .define("REALM_VERSION_STRING", to: "\"\(coreVersionStr)\""),
]

let package = Package(
    name: "Realm",
    platforms: [
        .macOS(.v10_10),
        .iOS(.v11),
        .tvOS(.v9),
        .watchOS(.v2)
    ],
    products: [
        .library(
            name: "Realm",
            targets: ["Realm"]),
        .library(
            name: "RealmSwift",
            targets: ["Realm", "RealmSwift"]),
    ],
    dependencies: [
        .package(url: "https://github.com/realm/realm-core", .exact(Version(coreVersionStr)!)),
    ],
    targets: [
      .target(
            name: "Realm",
            dependencies: ["RealmCore"],
            path: ".",
            sources: [
                "Realm/ObjectStore/src/binding_callback_thread_observer.cpp",
                "Realm/ObjectStore/src/collection_notifications.cpp",
                "Realm/ObjectStore/src/impl/apple/external_commit_helper.cpp",
                "Realm/ObjectStore/src/impl/apple/keychain_helper.cpp",
                "Realm/ObjectStore/src/impl/collection_change_builder.cpp",
                "Realm/ObjectStore/src/impl/collection_notifier.cpp",
                "Realm/ObjectStore/src/impl/list_notifier.cpp",
                "Realm/ObjectStore/src/impl/object_notifier.cpp",
                "Realm/ObjectStore/src/impl/primitive_list_notifier.cpp",
                "Realm/ObjectStore/src/impl/realm_coordinator.cpp",
                "Realm/ObjectStore/src/impl/results_notifier.cpp",
                "Realm/ObjectStore/src/impl/transact_log_handler.cpp",
                "Realm/ObjectStore/src/impl/weak_realm_notifier.cpp",
                "Realm/ObjectStore/src/index_set.cpp",
                "Realm/ObjectStore/src/list.cpp",
                "Realm/ObjectStore/src/object.cpp",
                "Realm/ObjectStore/src/object_changeset.cpp",
                "Realm/ObjectStore/src/object_schema.cpp",
                "Realm/ObjectStore/src/object_store.cpp",
                "Realm/ObjectStore/src/results.cpp",
                "Realm/ObjectStore/src/schema.cpp",
                "Realm/ObjectStore/src/shared_realm.cpp",
                "Realm/ObjectStore/src/thread_safe_reference.cpp",
                "Realm/ObjectStore/src/util/scheduler.cpp",
                "Realm/ObjectStore/src/util/uuid.cpp",
                "Realm/ObjectStore/src/util/scheduler.cpp",
                "Realm/RLMAccessor.mm",
                "Realm/RLMAnalytics.mm",
                "Realm/RLMArray.mm",
                "Realm/RLMClassInfo.mm",
                "Realm/RLMCollection.mm",
                "Realm/RLMConstants.m",
                "Realm/RLMDecimal128.mm",
                "Realm/RLMEmbeddedObject.mm",
                "Realm/RLMListBase.mm",
                "Realm/RLMManagedArray.mm",
                "Realm/RLMMigration.mm",
                "Realm/RLMObject.mm",
                "Realm/RLMObjectBase.mm",
                "Realm/RLMObjectId.mm",
                "Realm/RLMObjectSchema.mm",
                "Realm/RLMObjectStore.mm",
                "Realm/RLMObservation.mm",
                "Realm/RLMOptionalBase.mm",
                "Realm/RLMPredicateUtil.mm",
                "Realm/RLMProperty.mm",
                "Realm/RLMQueryUtil.mm",
                "Realm/RLMRealm.mm",
                "Realm/RLMRealmConfiguration.mm",
                "Realm/RLMRealmUtil.mm",
                "Realm/RLMResults.mm",
                "Realm/RLMSchema.mm",
                "Realm/RLMSwiftSupport.m",
                "Realm/RLMThreadSafeReference.mm",
                "Realm/RLMUpdateChecker.mm",
                "Realm/RLMUtil.mm"
            ],
            publicHeadersPath: "include",
            cxxSettings: cxxSettings
        ),
        .target(
            name: "RealmSwift",
            dependencies: ["Realm"],
            path: "RealmSwift",
            exclude: [
                "Sync.swift",
                "BSON.swift",
                "App.swift",
                "MongoClient.swift",
                "ObjectiveCSupport+Sync.swift",
                "ObjectiveCSupport+BSON.swift",
                "Tests",
            ]
        ),
        .target(
            name: "RealmTestSupport",
            dependencies: ["Realm"],
            path: "Realm/TestUtils",
            cxxSettings: cxxSettings + [
                // Command-line `swift build` resolves header search paths
                // relative to the package root, while Xcode resolves them
                // relative to the target root, so we need both.
                .headerSearchPath("Realm"),
                .headerSearchPath(".."),
            ]
        ),
        .testTarget(
            name: "RealmTests",
            dependencies: ["Realm", "RealmTestSupport"],
            path: "Realm/Tests",
            exclude: [
                "Swift",
                "TestHost",
                "PrimitiveArrayPropertyTests.tpl.m",
            ],
            cxxSettings: cxxSettings + [
                .headerSearchPath("Realm"),
                .headerSearchPath(".."),
                .headerSearchPath("../ObjectStore/src"),
            ]
        ),
        .testTarget(
            name: "RealmObjcSwiftTests",
            dependencies: ["Realm", "RealmTestSupport"],
            path: "Realm/Tests/Swift"
        ),
        .testTarget(
            name: "RealmSwiftTests",
            dependencies: ["RealmSwift", "RealmTestSupport"],
            path: "RealmSwift/Tests",
            exclude: ["TestUtils.mm"]
        )
    ],
    cxxLanguageStandard: .cxx1z
)<|MERGE_RESOLUTION|>--- conflicted
+++ resolved
@@ -3,13 +3,8 @@
 import PackageDescription
 import Foundation
 
-<<<<<<< HEAD
-let coreVersionStr = "10.0.0-beta.7"
+let coreVersionStr = "10.0.0-beta.9"
 let cocoaVersionStr = "10.0.0-beta.5"
-=======
-let coreVersionStr = "6.1.2"
-let cocoaVersionStr = "5.4.5"
->>>>>>> 435ee78e
 
 let coreVersionPieces = coreVersionStr.split(separator: ".")
 let coreVersionExtra = coreVersionPieces[2].split(separator: "-")
