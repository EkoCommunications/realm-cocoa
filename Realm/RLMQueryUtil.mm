////////////////////////////////////////////////////////////////////////////
//
// Copyright 2014 Realm Inc.
//
// Licensed under the Apache License, Version 2.0 (the "License");
// you may not use this file except in compliance with the License.
// You may obtain a copy of the License at
//
// http://www.apache.org/licenses/LICENSE-2.0
//
// Unless required by applicable law or agreed to in writing, software
// distributed under the License is distributed on an "AS IS" BASIS,
// WITHOUT WARRANTIES OR CONDITIONS OF ANY KIND, either express or implied.
// See the License for the specific language governing permissions and
// limitations under the License.
//
////////////////////////////////////////////////////////////////////////////

#import "RLMQueryUtil.hpp"

#import "RLMDecimal128_Private.hpp"
#import "RLMObjectId_Private.hpp"
#import "RLMObjectSchema_Private.h"
#import "RLMObject_Private.hpp"
#import "RLMPredicateUtil.hpp"
#import "RLMProperty_Private.h"
#import "RLMSchema.h"
#import "RLMUtil.hpp"

#import <realm/object-store/object_store.hpp>
#import <realm/object-store/results.hpp>
#import <realm/query_engine.hpp>
#import <realm/query_expression.hpp>
#import <realm/query_value.hpp>
#import <realm/util/cf_ptr.hpp>
#import <realm/util/overload.hpp>

using namespace realm;

NSString * const RLMPropertiesComparisonTypeMismatchException = @"RLMPropertiesComparisonTypeMismatchException";
NSString * const RLMUnsupportedTypesFoundInPropertyComparisonException = @"RLMUnsupportedTypesFoundInPropertyComparisonException";

NSString * const RLMPropertiesComparisonTypeMismatchReason = @"Property type mismatch between %@ and %@";
NSString * const RLMUnsupportedTypesFoundInPropertyComparisonReason = @"Comparison between %@ and %@";

namespace {

// small helper to create the many exceptions thrown when parsing predicates
[[gnu::cold]] [[noreturn]]
void throwException(NSString *name, NSString *format, ...) {
    va_list args;
    va_start(args, format);
    NSString *reason = [[NSString alloc] initWithFormat:format arguments:args];
    va_end(args);

    @throw [NSException exceptionWithName:name reason:reason userInfo:nil];
}

// check a precondition and throw an exception if it is not met
// this should be used iff the condition being false indicates a bug in the caller
// of the function checking its preconditions
void RLMPrecondition(bool condition, NSString *name, NSString *format, ...) {
    if (__builtin_expect(condition, 1)) {
        return;
    }

    va_list args;
    va_start(args, format);
    NSString *reason = [[NSString alloc] initWithFormat:format arguments:args];
    va_end(args);

    @throw [NSException exceptionWithName:name reason:reason userInfo:nil];
}

BOOL propertyTypeIsNumeric(RLMPropertyType propertyType) {
    switch (propertyType) {
        case RLMPropertyTypeInt:
        case RLMPropertyTypeFloat:
        case RLMPropertyTypeDouble:
        case RLMPropertyTypeDecimal128:
            return YES;
        default:
            return NO;
    }
}

// Equal and ContainsSubstring are used by QueryBuilder::add_string_constraint as the comparator
// for performing diacritic-insensitive comparisons.

bool equal(CFStringCompareFlags options, StringData v1, StringData v2)
{
    if (v1.is_null() || v2.is_null()) {
        return v1.is_null() == v2.is_null();
    }

    auto s1 = util::adoptCF(CFStringCreateWithBytesNoCopy(kCFAllocatorSystemDefault, (const UInt8*)v1.data(), v1.size(),
                                                          kCFStringEncodingUTF8, false, kCFAllocatorNull));
    auto s2 = util::adoptCF(CFStringCreateWithBytesNoCopy(kCFAllocatorSystemDefault, (const UInt8*)v2.data(), v2.size(),
                                                          kCFStringEncodingUTF8, false, kCFAllocatorNull));

    return CFStringCompare(s1.get(), s2.get(), options) == kCFCompareEqualTo;
}

template <CFStringCompareFlags options>
struct Equal {
    using CaseSensitive = Equal<options & ~kCFCompareCaseInsensitive>;
    using CaseInsensitive = Equal<options | kCFCompareCaseInsensitive>;

<<<<<<< HEAD
    bool operator()(QueryValue v1, QueryValue v2) const
=======
    bool operator()(Mixed v1, Mixed v2) const
>>>>>>> 3cb78f76
    {
        return equal(options, v1.get_string(), v2.get_string());
    }

    static const char* description() { return options & kCFCompareCaseInsensitive ? "==[cd]" : "==[d]"; }
};

bool contains_substring(CFStringCompareFlags options, StringData v1, StringData v2)
{
    if (v2.is_null()) {
        // Everything contains NULL
        return true;
    }

    if (v1.is_null()) {
        // NULL contains nothing (except NULL, handled above)
        return false;
    }

    if (v2.size() == 0) {
        // Everything (except NULL, handled above) contains the empty string
        return true;
    }

    auto s1 = util::adoptCF(CFStringCreateWithBytesNoCopy(kCFAllocatorSystemDefault, (const UInt8*)v1.data(), v1.size(),
                                                          kCFStringEncodingUTF8, false, kCFAllocatorNull));
    auto s2 = util::adoptCF(CFStringCreateWithBytesNoCopy(kCFAllocatorSystemDefault, (const UInt8*)v2.data(), v2.size(),
                                                          kCFStringEncodingUTF8, false, kCFAllocatorNull));

    return CFStringFind(s1.get(), s2.get(), options).location != kCFNotFound;
}

template <CFStringCompareFlags options>
struct ContainsSubstring {
    using CaseSensitive = ContainsSubstring<options & ~kCFCompareCaseInsensitive>;
    using CaseInsensitive = ContainsSubstring<options | kCFCompareCaseInsensitive>;

<<<<<<< HEAD
    bool operator()(QueryValue v1, QueryValue v2) const
=======
    bool operator()(Mixed v1, Mixed v2) const
>>>>>>> 3cb78f76
    {
        return contains_substring(options, v1.get_string(), v2.get_string());
    }

    static const char* description() { return options & kCFCompareCaseInsensitive ? "CONTAINS[cd]" : "CONTAINS[d]"; }
};


NSString *operatorName(NSPredicateOperatorType operatorType)
{
    switch (operatorType) {
        case NSLessThanPredicateOperatorType:
            return @"<";
        case NSLessThanOrEqualToPredicateOperatorType:
            return @"<=";
        case NSGreaterThanPredicateOperatorType:
            return @">";
        case NSGreaterThanOrEqualToPredicateOperatorType:
            return @">=";
        case NSEqualToPredicateOperatorType:
            return @"==";
        case NSNotEqualToPredicateOperatorType:
            return @"!=";
        case NSMatchesPredicateOperatorType:
            return @"MATCHES";
        case NSLikePredicateOperatorType:
            return @"LIKE";
        case NSBeginsWithPredicateOperatorType:
            return @"BEGINSWITH";
        case NSEndsWithPredicateOperatorType:
            return @"ENDSWITH";
        case NSInPredicateOperatorType:
            return @"IN";
        case NSContainsPredicateOperatorType:
            return @"CONTAINS";
        case NSBetweenPredicateOperatorType:
            return @"BETWEEN";
        case NSCustomSelectorPredicateOperatorType:
            return @"custom selector";
    }

    return [NSString stringWithFormat:@"unknown operator %lu", (unsigned long)operatorType];
}

[[gnu::cold]] [[noreturn]]
void unsupportedOperator(RLMPropertyType datatype, NSPredicateOperatorType operatorType) {
    throwException(@"Invalid operator type",
                   @"Operator '%@' not supported for type %@",
                   operatorName(operatorType), RLMTypeToString(datatype));
}

Table& get_table(Group& group, RLMObjectSchema *objectSchema)
{
    return *ObjectStore::table_for_object_type(group, objectSchema.objectName.UTF8String);
}

// A reference to a column within a query. Can be resolved to a Columns<T> for use in query expressions.
class ColumnReference {
public:
    ColumnReference(Query& query, Group& group, RLMSchema *schema, RLMProperty* property, const std::vector<RLMProperty*>& links = {})
    : m_links(links), m_property(property), m_schema(schema), m_group(&group), m_query(&query), m_table(query.get_table())
    {
        auto& table = walk_link_chain([](Table const&, ColKey, RLMPropertyType) { });
        m_col = table.get_column_key(m_property.columnName.UTF8String);
    }

    template <typename T, typename... SubQuery>
    auto resolve(SubQuery&&... subquery) const
    {
        static_assert(sizeof...(SubQuery) < 2, "resolve() takes at most one subquery");
        LinkChain lc = link_chain();

        if (type() != RLMPropertyTypeLinkingObjects) {
            return lc.column<T>(column(), std::forward<SubQuery>(subquery)...);
        }

        if constexpr (std::is_same_v<T, Link>) {
            auto [table, col] = link_origin(m_property);
            return lc.column<T>(table, col, std::forward<SubQuery>(subquery)...);
        }

        REALM_TERMINATE("LinkingObjects property did not have column type Link");
    }

    RLMProperty *property() const { return m_property; }
    ColKey column() const { return m_col; }
    RLMPropertyType type() const { return property().type; }
    Group& group() const { return *m_group; }

    RLMObjectSchema *link_target_object_schema() const
    {
        switch (type()) {
            case RLMPropertyTypeObject:
            case RLMPropertyTypeLinkingObjects:
                return m_schema[property().objectClassName];
            default:
                REALM_UNREACHABLE();
        }
    }

    bool has_links() const { return m_links.size(); }

    bool has_any_to_many_links() const {
        return std::any_of(begin(m_links), end(m_links),
                           [](RLMProperty *property) { return property.collection; });
    }

    ColumnReference last_link_column() const {
        REALM_ASSERT(!m_links.empty());
        return {*m_query, *m_group, m_schema, m_links.back(), {m_links.begin(), m_links.end() - 1}};
    }

    ColumnReference column_ignoring_links(Query& query) const {
        return {query, *m_group, m_schema, m_property};
    }

private:
    template<typename Func>
    Table const& walk_link_chain(Func&& func) const
    {
        auto table = m_query->get_table().unchecked_ptr();
        for (const auto& link : m_links) {
            if (link.type != RLMPropertyTypeLinkingObjects) {
                auto index = table->get_column_key(link.columnName.UTF8String);
                func(*table, index, link.type);
                table = table->get_link_target(index).unchecked_ptr();
            }
            else {
                auto [link_origin_table, link_origin_column] = link_origin(link);
                func(link_origin_table, link_origin_column, link.type);
                table = &link_origin_table;
            }
        }
        return *table;
    }

    std::pair<Table&, ColKey> link_origin(RLMProperty *prop) const
    {
        RLMObjectSchema *link_origin_schema = m_schema[prop.objectClassName];
        Table& link_origin_table = get_table(*m_group, link_origin_schema);
        NSString *column_name = link_origin_schema[prop.linkOriginPropertyName].columnName;
        auto link_origin_column = link_origin_table.get_column_key(column_name.UTF8String);
        return {link_origin_table, link_origin_column};
    }

    LinkChain link_chain() const
    {
        LinkChain lc(m_table);
        walk_link_chain([&](Table const& link_origin, ColKey col, RLMPropertyType type) {
            if (type != RLMPropertyTypeLinkingObjects) {
                lc.link(col);
            }
            else {
                lc.backlink(link_origin, col);
            }
        });
        return lc;
    }

    std::vector<RLMProperty*> m_links;
    RLMProperty *m_property;
    RLMSchema *m_schema;
    Group *m_group;
    Query *m_query;
    ConstTableRef m_table;
    ColKey m_col;
};

class CollectionOperation {
public:
    enum Type {
        Count,
        Minimum,
        Maximum,
        Sum,
        Average,
    };

    CollectionOperation(Type type, ColumnReference link_column, util::Optional<ColumnReference> column)
        : m_type(type)
        , m_link_column(std::move(link_column))
        , m_column(std::move(column))
    {
        RLMPrecondition((m_link_column.property().collection),
                        @"Invalid predicate", @"Collection operation can only be applied to a property of type RLMArray / RLMSet.");

        switch (m_type) {
            case Count:
                RLMPrecondition(!m_column, @"Invalid predicate", @"Result of @count does not have any properties.");
                break;
            case Minimum:
            case Maximum:
            case Sum:
            case Average:
                RLMPrecondition(m_column && propertyTypeIsNumeric(m_column->type()), @"Invalid predicate",
                                @"%@ can only be applied to a numeric property.", name_for_type(m_type));
                break;
        }
    }

    CollectionOperation(NSString *operationName, ColumnReference link_column, util::Optional<ColumnReference> column = util::none)
        : CollectionOperation(type_for_name(operationName), std::move(link_column), std::move(column))
    {
    }

    Type type() const { return m_type; }
    const ColumnReference& link_column() const { return m_link_column; }
    const ColumnReference& column() const { return *m_column; }

    void validate_comparison(id value) const {
        switch (m_type) {
            case Count:
            case Average:
                RLMPrecondition([value isKindOfClass:[NSNumber class]], @"Invalid operand",
                                @"%@ can only be compared with a numeric value.", name_for_type(m_type));
                break;
            case Minimum:
            case Maximum:
            case Sum:
                RLMPrecondition(RLMIsObjectValidForProperty(value, m_column->property()), @"Invalid operand",
                                @"%@ on a property of type %@ cannot be compared with '%@'",
                                name_for_type(m_type), RLMTypeToString(m_column->type()), value);
                break;
        }
    }

    void validate_comparison(const ColumnReference& column) const {
        switch (m_type) {
            case Count:
                RLMPrecondition(propertyTypeIsNumeric(column.type()), @"Invalid operand",
                                @"%@ can only be compared with a numeric value.", name_for_type(m_type));
                break;
            case Average:
            case Minimum:
            case Maximum:
            case Sum:
                RLMPrecondition(propertyTypeIsNumeric(column.type()), @"Invalid operand",
                                @"%@ on a property of type %@ cannot be compared with property of type '%@'",
                                name_for_type(m_type), RLMTypeToString(m_column->type()), RLMTypeToString(column.type()));
                break;
        }
    }

private:
    static Type type_for_name(NSString *name) {
        if ([name isEqualToString:@"@count"]) {
            return Count;
        }
        if ([name isEqualToString:@"@min"]) {
            return Minimum;
        }
        if ([name isEqualToString:@"@max"]) {
            return Maximum;
        }
        if ([name isEqualToString:@"@sum"]) {
            return Sum;
        }
        if ([name isEqualToString:@"@avg"]) {
            return Average;
        }
        throwException(@"Invalid predicate", @"Unsupported collection operation '%@'", name);
    }

    static NSString *name_for_type(Type type) {
        switch (type) {
            case Count: return @"@count";
            case Minimum: return @"@min";
            case Maximum: return @"@max";
            case Sum: return @"@sum";
            case Average: return @"@avg";
        }
    }

    Type m_type;
    ColumnReference m_link_column;
    util::Optional<ColumnReference> m_column;
};

class QueryBuilder {
public:
    QueryBuilder(Query& query, Group& group, RLMSchema *schema)
    : m_query(query), m_group(group), m_schema(schema) { }

    void apply_predicate(NSPredicate *predicate, RLMObjectSchema *objectSchema);


    void apply_collection_operator_expression(RLMObjectSchema *desc, NSString *keyPath, id value, NSComparisonPredicate *pred);
    void apply_value_expression(RLMObjectSchema *desc, NSString *keyPath, id value, NSComparisonPredicate *pred);
    void apply_column_expression(RLMObjectSchema *desc, NSString *leftKeyPath, NSString *rightKeyPath, NSComparisonPredicate *predicate);
    void apply_function_expression(RLMObjectSchema *objectSchema, NSExpression *functionExpression,
                                   NSPredicateOperatorType operatorType, NSExpression *right);


    template <typename A, typename B>
    void add_numeric_constraint(RLMPropertyType datatype,
                                NSPredicateOperatorType operatorType,
                                A&& lhs, B&& rhs);

    template <typename A, typename B>
    void add_bool_constraint(RLMPropertyType, NSPredicateOperatorType operatorType, A&& lhs, B&& rhs);

    void add_substring_constraint(null, Query condition);
    template<typename T>
    void add_substring_constraint(const T& value, Query condition);
    template<typename T>
    void add_substring_constraint(const Columns<T>& value, Query condition);

    template <typename T>
    void add_string_constraint(NSPredicateOperatorType operatorType,
                               NSComparisonPredicateOptions predicateOptions,
                               Columns<String> &&column,
                               T value);

    template <typename R>
    void add_constraint(RLMPropertyType type,
                        NSPredicateOperatorType operatorType,
                        NSComparisonPredicateOptions predicateOptions,
                        ColumnReference const& column, R const& rhs);
    template <typename... T>
    void do_add_constraint(RLMPropertyType type, NSPredicateOperatorType operatorType,
                           NSComparisonPredicateOptions predicateOptions, T&&... values);
    void do_add_constraint(RLMPropertyType, NSPredicateOperatorType, NSComparisonPredicateOptions, id, realm::null);

    void add_between_constraint(const ColumnReference& column, id value);

    void add_binary_constraint(NSPredicateOperatorType operatorType, const ColumnReference& column, BinaryData value);
    void add_binary_constraint(NSPredicateOperatorType operatorType, const ColumnReference& column, id value);
    void add_binary_constraint(NSPredicateOperatorType operatorType, const ColumnReference& column, null);
    void add_binary_constraint(NSPredicateOperatorType, const ColumnReference&, const ColumnReference&);

    void add_link_constraint(NSPredicateOperatorType operatorType, const ColumnReference& column, RLMObjectBase *obj);
    void add_link_constraint(NSPredicateOperatorType operatorType, const ColumnReference& column, realm::null);
    void add_link_constraint(NSPredicateOperatorType, const ColumnReference&, const ColumnReference&);

    template <CollectionOperation::Type Operation, typename R>
    void add_collection_operation_constraint(RLMPropertyType propertyType, NSPredicateOperatorType operatorType,
                                             const CollectionOperation& collectionOperation, R rhs);
    template <typename R>
    void add_collection_operation_constraint(NSPredicateOperatorType operatorType,
                                             const CollectionOperation& collectionOperation, R rhs);


    CollectionOperation collection_operation_from_key_path(RLMObjectSchema *desc, NSString *keyPath);
    ColumnReference column_reference_from_key_path(RLMObjectSchema *objectSchema, NSString *keyPath, bool isAggregate);

private:
    Query& m_query;
    Group& m_group;
    RLMSchema *m_schema;
};

// add a clause for numeric constraints based on operator type
template <typename A, typename B>
void QueryBuilder::add_numeric_constraint(RLMPropertyType datatype,
                                          NSPredicateOperatorType operatorType,
                                          A&& lhs, B&& rhs)
{
    switch (operatorType) {
        case NSLessThanPredicateOperatorType:
            m_query.and_query(lhs < rhs);
            break;
        case NSLessThanOrEqualToPredicateOperatorType:
            m_query.and_query(lhs <= rhs);
            break;
        case NSGreaterThanPredicateOperatorType:
            m_query.and_query(lhs > rhs);
            break;
        case NSGreaterThanOrEqualToPredicateOperatorType:
            m_query.and_query(lhs >= rhs);
            break;
        case NSEqualToPredicateOperatorType:
            m_query.and_query(lhs == rhs);
            break;
        case NSNotEqualToPredicateOperatorType:
            m_query.and_query(lhs != rhs);
            break;
        default:
            unsupportedOperator(datatype, operatorType);
    }
}

template <typename A, typename B>
void QueryBuilder::add_bool_constraint(RLMPropertyType datatype,
                                       NSPredicateOperatorType operatorType,
                                       A&& lhs, B&& rhs) {
    switch (operatorType) {
        case NSEqualToPredicateOperatorType:
            m_query.and_query(lhs == rhs);
            break;
        case NSNotEqualToPredicateOperatorType:
            m_query.and_query(lhs != rhs);
            break;
        default:
            unsupportedOperator(datatype, operatorType);
    }
}

void QueryBuilder::add_substring_constraint(null, Query) {
    // Foundation always returns false for substring operations with a RHS of null or "".
    m_query.and_query(std::unique_ptr<Expression>(new FalseExpression));
}

template<typename T>
void QueryBuilder::add_substring_constraint(const T& value, Query condition) {
    // Foundation always returns false for substring operations with a RHS of null or "".
    m_query.and_query(value.size()
                      ? std::move(condition)
                      : std::unique_ptr<Expression>(new FalseExpression));
}

template<typename T>
void QueryBuilder::add_substring_constraint(const Columns<T>& value, Query condition) {
    // Foundation always returns false for substring operations with a RHS of null or "".
    // We don't need to concern ourselves with the possibility of value traversing a link list
    // and producing multiple values per row as such expressions will have been rejected.
    m_query.and_query(const_cast<Columns<String>&>(value).size() != 0 && std::move(condition));
}


template<typename Comparator>
Query make_diacritic_insensitive_constraint(bool caseSensitive, std::unique_ptr<Subexpr> left, std::unique_ptr<Subexpr> right) {
    using CompareCS = Compare<typename Comparator::CaseSensitive>;
    using CompareCI = Compare<typename Comparator::CaseInsensitive>;
    if (caseSensitive) {
        return make_expression<CompareCS>(std::move(left), std::move(right));
    }
    else {
        return make_expression<CompareCI>(std::move(left), std::move(right));
    }
};

Query make_diacritic_insensitive_constraint(NSPredicateOperatorType operatorType, bool caseSensitive,
                                            std::unique_ptr<Subexpr> left, std::unique_ptr<Subexpr> right) {
    switch (operatorType) {
        case NSBeginsWithPredicateOperatorType: {
            constexpr auto flags = kCFCompareDiacriticInsensitive | kCFCompareAnchored;
            return make_diacritic_insensitive_constraint<ContainsSubstring<flags>>(caseSensitive, std::move(left), std::move(right));
        }
        case NSEndsWithPredicateOperatorType: {
            constexpr auto flags = kCFCompareDiacriticInsensitive | kCFCompareAnchored | kCFCompareBackwards;
            return make_diacritic_insensitive_constraint<ContainsSubstring<flags>>(caseSensitive, std::move(left), std::move(right));
        }
        case NSContainsPredicateOperatorType: {
            constexpr auto flags = kCFCompareDiacriticInsensitive;
            return make_diacritic_insensitive_constraint<ContainsSubstring<flags>>(caseSensitive, std::move(left), std::move(right));
        }
        default:
            REALM_COMPILER_HINT_UNREACHABLE();
    }
}

template <typename T>
void QueryBuilder::add_string_constraint(NSPredicateOperatorType operatorType,
                                         NSComparisonPredicateOptions predicateOptions,
                                         Columns<String> &&column,
                                         T value) {
    bool caseSensitive = !(predicateOptions & NSCaseInsensitivePredicateOption);
    bool diacriticSensitive = !(predicateOptions & NSDiacriticInsensitivePredicateOption);

    if (diacriticSensitive) {
        switch (operatorType) {
            case NSBeginsWithPredicateOperatorType:
                add_substring_constraint(value, column.begins_with(value, caseSensitive));
                break;
            case NSEndsWithPredicateOperatorType:
                add_substring_constraint(value, column.ends_with(value, caseSensitive));
                break;
            case NSContainsPredicateOperatorType:
                add_substring_constraint(value, column.contains(value, caseSensitive));
                break;
            case NSEqualToPredicateOperatorType:
                m_query.and_query(column.equal(value, caseSensitive));
                break;
            case NSNotEqualToPredicateOperatorType:
                m_query.and_query(column.not_equal(value, caseSensitive));
                break;
            case NSLikePredicateOperatorType:
                m_query.and_query(column.like(value, caseSensitive));
                break;
            default:
                unsupportedOperator(RLMPropertyTypeString, operatorType);
        }
        return;
    }

    auto as_subexpr = util::overload{
        [](StringData value) { return make_subexpr<ConstantStringValue>(value); },
        [](const Columns<String>& c) { return c.clone(); }
    };
    auto left = as_subexpr(column);
    auto right = as_subexpr(value);

    switch (operatorType) {
        case NSBeginsWithPredicateOperatorType:
        case NSEndsWithPredicateOperatorType:
        case NSContainsPredicateOperatorType:
            add_substring_constraint(value, make_diacritic_insensitive_constraint(operatorType, caseSensitive, std::move(left), std::move(right)));
            break;
        case NSNotEqualToPredicateOperatorType:
            m_query.Not();
            REALM_FALLTHROUGH;
        case NSEqualToPredicateOperatorType:
            m_query.and_query(make_diacritic_insensitive_constraint<Equal<kCFCompareDiacriticInsensitive>>(caseSensitive, std::move(left), std::move(right)));
            break;
        case NSLikePredicateOperatorType:
            throwException(@"Invalid operator type",
                           @"Operator 'LIKE' not supported with diacritic-insensitive modifier.");
        default:
            unsupportedOperator(RLMPropertyTypeString, operatorType);
    }
}

id value_from_constant_expression_or_value(id value) {
    if (NSExpression *exp = RLMDynamicCast<NSExpression>(value)) {
        RLMPrecondition(exp.expressionType == NSConstantValueExpressionType,
                        @"Invalid value",
                        @"Expressions within predicate aggregates must be constant values");
        return exp.constantValue;
    }
    return value;
}

void validate_and_extract_between_range(id value, RLMProperty *prop, id *from, id *to) {
    NSArray *array = RLMDynamicCast<NSArray>(value);
    RLMPrecondition(array, @"Invalid value", @"object must be of type NSArray for BETWEEN operations");
    RLMPrecondition(array.count == 2, @"Invalid value", @"NSArray object must contain exactly two objects for BETWEEN operations");

    *from = value_from_constant_expression_or_value(array.firstObject);
    *to = value_from_constant_expression_or_value(array.lastObject);
    RLMPrecondition(RLMIsObjectValidForProperty(*from, prop) && RLMIsObjectValidForProperty(*to, prop),
                    @"Invalid value",
                    @"NSArray objects must be of type %@ for BETWEEN operations", RLMTypeToString(prop.type));
}

void QueryBuilder::add_between_constraint(const ColumnReference& column, id value) {
    if (column.has_any_to_many_links()) {
        auto link_column = column.last_link_column();
        Query subquery = get_table(m_group, link_column.link_target_object_schema()).where();
        QueryBuilder(subquery, m_group, m_schema).add_between_constraint(column.column_ignoring_links(subquery), value);

        m_query.and_query(link_column.resolve<Link>(std::move(subquery)).count() > 0);
        return;
    }

    id from, to;
    validate_and_extract_between_range(value, column.property(), &from, &to);

    RLMPropertyType type = column.type();

    m_query.group();
    add_constraint(type, NSGreaterThanOrEqualToPredicateOperatorType, 0, column, from);
    add_constraint(type, NSLessThanOrEqualToPredicateOperatorType, 0, column, to);
    m_query.end_group();
}

void QueryBuilder::add_binary_constraint(NSPredicateOperatorType operatorType,
                                         const ColumnReference& column,
                                         BinaryData value) {
    RLMPrecondition(!column.has_links(), @"Unsupported operator", @"NSData properties cannot be queried over an object link.");

    auto index = column.column();
    Query query = m_query.get_table()->where();

    switch (operatorType) {
        case NSBeginsWithPredicateOperatorType:
            add_substring_constraint(value, query.begins_with(index, value));
            break;
        case NSEndsWithPredicateOperatorType:
            add_substring_constraint(value, query.ends_with(index, value));
            break;
        case NSContainsPredicateOperatorType:
            add_substring_constraint(value, query.contains(index, value));
            break;
        case NSEqualToPredicateOperatorType:
            m_query.equal(index, value);
            break;
        case NSNotEqualToPredicateOperatorType:
            m_query.not_equal(index, value);
            break;
        default:
            unsupportedOperator(RLMPropertyTypeData, operatorType);
    }
}

void QueryBuilder::add_binary_constraint(NSPredicateOperatorType operatorType, const ColumnReference& column, id value) {
    add_binary_constraint(operatorType, column, RLMBinaryDataForNSData(value));
}

void QueryBuilder::add_binary_constraint(NSPredicateOperatorType operatorType, const ColumnReference& column, null) {
    add_binary_constraint(operatorType, column, BinaryData());
}

void QueryBuilder::add_binary_constraint(NSPredicateOperatorType, const ColumnReference&, const ColumnReference&) {
    throwException(@"Invalid predicate", @"Comparisons between two NSData properties are not supported");
}

void QueryBuilder::add_link_constraint(NSPredicateOperatorType operatorType,
                                       const ColumnReference& column, RLMObjectBase *obj) {
    if (!obj->_row.is_valid()) {
        // Unmanaged or deleted objects are not equal to any managed objects.
        // For arrays this effectively checks if there are any objects in the
        // array, while for links it's just always constant true or false
        // (for != and = respectively).
        if (column.property().collection) {
            add_bool_constraint(RLMPropertyTypeObject, operatorType, column.resolve<Link>(), null());
        }
        else if (operatorType == NSEqualToPredicateOperatorType) {
            m_query.and_query(std::unique_ptr<Expression>(new FalseExpression));
        }
        else {
            m_query.and_query(std::unique_ptr<Expression>(new TrueExpression));
        }
    }
    else {
        add_bool_constraint(RLMPropertyTypeObject, operatorType, column.resolve<Link>(), obj->_row);
    }
}

void QueryBuilder::add_link_constraint(NSPredicateOperatorType operatorType,
                                       const ColumnReference& column,
                                       realm::null) {
    add_bool_constraint(RLMPropertyTypeObject, operatorType, column.resolve<Link>(), null());
}

void QueryBuilder::add_link_constraint(NSPredicateOperatorType, const ColumnReference&, const ColumnReference&) {
    // This is not actually reachable as this case is caught earlier, but this
    // overload is needed for the code to compile
    REALM_COMPILER_HINT_UNREACHABLE();
}


// iterate over an array of subpredicates, using @func to build a query from each
// one and ORing them together
template<typename Func>
void process_or_group(Query &query, id array, Func&& func) {
    array = RLMAsFastEnumeration(array);
    RLMPrecondition(array, @"Invalid value", @"IN clause requires an array of items");

    query.group();

    bool first = true;
    for (id item in array) {
        if (!first) {
            query.Or();
        }
        first = false;

        func(item);
    }

    if (first) {
        // Queries can't be empty, so if there's zero things in the OR group
        // validation will fail. Work around this by adding an expression which
        // will never find any rows in a table.
        query.and_query(std::unique_ptr<Expression>(new FalseExpression));
    }

    query.end_group();
}

template <typename RequestedType>
RequestedType convert(id value);

template <>
Timestamp convert<Timestamp>(id value) {
    return RLMTimestampForNSDate(value);
}

template <>
bool convert<bool>(id value) {
    return [value boolValue];
}

template <>
Double convert<Double>(id value) {
    return [value doubleValue];
}

template <>
Float convert<Float>(id value) {
    return [value floatValue];
}

template <>
Int convert<Int>(id value) {
    return [value longLongValue];
}

template <>
String convert<String>(id value) {
    return RLMStringDataWithNSString(value);
}

template <>
Decimal128 convert<Decimal128>(id value) {
    return RLMObjcToDecimal128(value);
}

template <>
UUID convert<UUID>(id value) {
    return RLMObjcToUUID(value);
}

template <>
ObjectId convert<ObjectId>(id value) {
    if (auto objectId = RLMDynamicCast<RLMObjectId>(value)) {
        return objectId.value;
    }
    if (auto string = RLMDynamicCast<NSString>(value)) {
        return ObjectId(string.UTF8String);
    }
    @throw RLMException(@"Cannot convert value '%@' of type '%@' to object id", value, [value class]);
}

template <typename>
realm::null value_of_type(realm::null) {
    return realm::null();
}

template <typename RequestedType>
auto value_of_type(id value) {
    return ::convert<RequestedType>(value);
}

template <typename RequestedType>
auto value_of_type(const ColumnReference& column) {
    return column.resolve<RequestedType>();
}


template <typename... T>
void QueryBuilder::do_add_constraint(RLMPropertyType type, NSPredicateOperatorType operatorType,
                                     NSComparisonPredicateOptions predicateOptions, T&&... values)
{
    static_assert(sizeof...(T) == 2, "do_add_constraint accepts only two values as arguments");

    switch (type) {
        case RLMPropertyTypeBool:
            add_bool_constraint(type, operatorType, value_of_type<bool>(values)...);
            break;
        case RLMPropertyTypeObjectId:
            add_bool_constraint(type, operatorType, value_of_type<realm::ObjectId>(values)...);
            break;
        case RLMPropertyTypeDate:
            add_numeric_constraint(type, operatorType, value_of_type<realm::Timestamp>(values)...);
            break;
        case RLMPropertyTypeDouble:
            add_numeric_constraint(type, operatorType, value_of_type<Double>(values)...);
            break;
        case RLMPropertyTypeFloat:
            add_numeric_constraint(type, operatorType, value_of_type<Float>(values)...);
            break;
        case RLMPropertyTypeInt:
            add_numeric_constraint(type, operatorType, value_of_type<Int>(values)...);
            break;
        case RLMPropertyTypeDecimal128:
            add_numeric_constraint(type, operatorType, value_of_type<realm::Decimal128>(values)...);
            break;
        case RLMPropertyTypeString:
            add_string_constraint(operatorType, predicateOptions, value_of_type<String>(values)...);
            break;
        case RLMPropertyTypeData:
            add_binary_constraint(operatorType, values...);
            break;
        case RLMPropertyTypeObject:
        case RLMPropertyTypeLinkingObjects:
            add_link_constraint(operatorType, values...);
            break;
        case RLMPropertyTypeUUID:
            add_bool_constraint(type, operatorType, value_of_type<UUID>(values)...);
            break;
        default:
            throwException(@"Unsupported predicate value type",
                           @"Object type %@ not supported", RLMTypeToString(type));
    }
}

void QueryBuilder::do_add_constraint(RLMPropertyType, NSPredicateOperatorType, NSComparisonPredicateOptions, id, realm::null)
{
    // This is not actually reachable as this case is caught earlier, but this
    // overload is needed for the code to compile
    throwException(@"Invalid predicate expressions",
                   @"Predicate expressions must compare a keypath and another keypath or a constant value");
}

bool is_nsnull(id value) {
    return !value || value == NSNull.null;
}

template<typename T>
bool is_nsnull(T) {
    return false;
}

template <typename R>
void QueryBuilder::add_constraint(RLMPropertyType type, NSPredicateOperatorType operatorType,
                                  NSComparisonPredicateOptions predicateOptions, ColumnReference const& column, R const& rhs)
{
    if (is_nsnull(rhs)) {
        do_add_constraint(type, operatorType, predicateOptions, column, realm::null());
    }
    else {
        do_add_constraint(type, operatorType, predicateOptions, column, rhs);
    }
}

struct KeyPath {
    std::vector<RLMProperty *> links;
    RLMProperty *property;
    bool containsToManyRelationship;
};

KeyPath key_path_from_string(RLMSchema *schema, RLMObjectSchema *objectSchema, NSString *keyPath)
{
    RLMProperty *property;
    std::vector<RLMProperty *> links;

    bool keyPathContainsToManyRelationship = false;

    NSUInteger start = 0, length = keyPath.length, end = NSNotFound;
    do {
        end = [keyPath rangeOfString:@"." options:0 range:{start, length - start}].location;
        NSString *propertyName = [keyPath substringWithRange:{start, end == NSNotFound ? length - start : end - start}];
        property = objectSchema[propertyName];
        RLMPrecondition(property, @"Invalid property name",
                        @"Property '%@' not found in object of type '%@'",
                        propertyName, objectSchema.className);

        if (property.collection)
            keyPathContainsToManyRelationship = true;

        if (end != NSNotFound) {
            RLMPrecondition(property.type == RLMPropertyTypeObject || property.type == RLMPropertyTypeLinkingObjects,
                            @"Invalid value", @"Property '%@' is not a link in object of type '%@'",
                            propertyName, objectSchema.className);

            links.push_back(property);
            REALM_ASSERT(property.objectClassName);
            objectSchema = schema[property.objectClassName];
        }

        start = end + 1;
    } while (end != NSNotFound);

    return {std::move(links), property, keyPathContainsToManyRelationship};
}

ColumnReference QueryBuilder::column_reference_from_key_path(RLMObjectSchema *objectSchema,
                                                             NSString *keyPathString, bool isAggregate)
{
    auto keyPath = key_path_from_string(m_schema, objectSchema, keyPathString);

    if (isAggregate && !keyPath.containsToManyRelationship) {
        throwException(@"Invalid predicate",
                       @"Aggregate operations can only be used on key paths that include an array property");
    } else if (!isAggregate && keyPath.containsToManyRelationship) {
        throwException(@"Invalid predicate",
                       @"Key paths that include a collection property must use aggregate operations");
    }

    return ColumnReference(m_query, m_group, m_schema, keyPath.property, std::move(keyPath.links));
}

void validate_property_value(const ColumnReference& column,
                             __unsafe_unretained id const value,
                             __unsafe_unretained NSString *const err,
                             __unsafe_unretained RLMObjectSchema *const objectSchema,
                             __unsafe_unretained NSString *const keyPath) {
    RLMProperty *prop = column.property();
    if (prop.collection) {
        RLMPrecondition([RLMObjectBaseObjectSchema(RLMDynamicCast<RLMObjectBase>(value)).className isEqualToString:prop.objectClassName],
                        @"Invalid value", err, prop.objectClassName, keyPath, objectSchema.className, value);
    }
    else {
        RLMPrecondition(RLMIsObjectValidForProperty(value, prop),
                        @"Invalid value", err, RLMTypeToString(prop.type), keyPath, objectSchema.className, value);
    }
    if (RLMObjectBase *obj = RLMDynamicCast<RLMObjectBase>(value)) {
        RLMPrecondition(!obj->_row.is_valid() || &column.group() == &obj->_realm.group,
                        @"Invalid value origin", @"Object must be from the Realm being queried");
    }
}

template <typename Requested, CollectionOperation::Type OperationType>
auto collection_operation_expr(CollectionOperation operation) {
    auto&& resolved = operation.link_column().resolve<Link>();
    auto col = operation.column().column();

    REALM_ASSERT(operation.type() == OperationType);
    if constexpr (OperationType == CollectionOperation::Count) {
        return resolved.count();
    }
    if constexpr (OperationType == CollectionOperation::Minimum) {
        return resolved.template column<Requested>(col).min();
    }
    if constexpr (OperationType == CollectionOperation::Maximum) {
        return resolved.template column<Requested>(col).max();
    }
    if constexpr (OperationType == CollectionOperation::Sum) {
        return resolved.template column<Requested>(col).sum();
    }
    if constexpr (OperationType == CollectionOperation::Average) {
        return resolved.template column<Requested>(col).average();
    }
    REALM_UNREACHABLE();
}

template <CollectionOperation::Type Operation, typename R>
void QueryBuilder::add_collection_operation_constraint(RLMPropertyType propertyType, NSPredicateOperatorType operatorType,
                                                       CollectionOperation const& collectionOperation, R rhs)
{
    switch (propertyType) {
        case RLMPropertyTypeInt:
            add_numeric_constraint(propertyType, operatorType,
                                   collection_operation_expr<Int, Operation>(collectionOperation),
                                   value_of_type<Int>(rhs));
            break;
        case RLMPropertyTypeFloat:
            add_numeric_constraint(propertyType, operatorType,
                                   collection_operation_expr<Float, Operation>(collectionOperation),
                                   value_of_type<Float>(rhs));
            break;
        case RLMPropertyTypeDouble:
            add_numeric_constraint(propertyType, operatorType,
                                   collection_operation_expr<Double, Operation>(collectionOperation),
                                   value_of_type<Double>(rhs));
            break;
        case RLMPropertyTypeDecimal128:
            add_numeric_constraint(propertyType, operatorType,
                                   collection_operation_expr<Decimal128, Operation>(collectionOperation),
                                   value_of_type<Decimal128>(rhs));
            break;
        default:
            REALM_ASSERT(false && "Only numeric property types should hit this path.");
    }
}

template <typename R>
void QueryBuilder::add_collection_operation_constraint(NSPredicateOperatorType operatorType,
                                                       CollectionOperation const& collectionOperation, R rhs)
{
    auto&& resolved = collectionOperation.link_column().resolve<Link>();

    if (collectionOperation.type() == CollectionOperation::Count) {
        add_numeric_constraint(RLMPropertyTypeInt, operatorType,
                               resolved.count(), value_of_type<Int>(rhs));
        return;
    }

    auto col = collectionOperation.column().column();
    auto type = collectionOperation.column().type();
    switch (collectionOperation.type()) {
        case CollectionOperation::Count:
            break;
        case CollectionOperation::Minimum:
            add_collection_operation_constraint<CollectionOperation::Minimum>(type, operatorType, collectionOperation, rhs);
            break;
        case CollectionOperation::Maximum:
            add_collection_operation_constraint<CollectionOperation::Maximum>(type, operatorType, collectionOperation, rhs);
            break;
        case CollectionOperation::Sum:
            add_collection_operation_constraint<CollectionOperation::Sum>(type, operatorType, collectionOperation, rhs);
            break;
        case CollectionOperation::Average:
            add_collection_operation_constraint<CollectionOperation::Average>(type, operatorType, collectionOperation, rhs);
            break;
    }
}

bool key_path_contains_collection_operator(NSString *keyPath) {
    return [keyPath rangeOfString:@"@"].location != NSNotFound;
}

NSString *get_collection_operation_name_from_key_path(NSString *keyPath, NSString **leadingKeyPath,
                                                      NSString **trailingKey) {
    NSRange at  = [keyPath rangeOfString:@"@"];
    if (at.location == NSNotFound || at.location >= keyPath.length - 1) {
        throwException(@"Invalid key path", @"'%@' is not a valid key path'", keyPath);
    }

    if (at.location == 0 || [keyPath characterAtIndex:at.location - 1] != '.') {
        throwException(@"Invalid key path", @"'%@' is not a valid key path'", keyPath);
    }

    NSRange trailingKeyRange = [keyPath rangeOfString:@"." options:0 range:{at.location, keyPath.length - at.location} locale:nil];

    *leadingKeyPath = [keyPath substringToIndex:at.location - 1];
    if (trailingKeyRange.location == NSNotFound) {
        *trailingKey = nil;
        return [keyPath substringFromIndex:at.location];
    } else {
        *trailingKey = [keyPath substringFromIndex:trailingKeyRange.location + 1];
        return [keyPath substringWithRange:{at.location, trailingKeyRange.location - at.location}];
    }
}

CollectionOperation QueryBuilder::collection_operation_from_key_path(RLMObjectSchema *desc, NSString *keyPath) {
    NSString *leadingKeyPath;
    NSString *trailingKey;
    NSString *collectionOperationName = get_collection_operation_name_from_key_path(keyPath, &leadingKeyPath, &trailingKey);

    ColumnReference linkColumn = column_reference_from_key_path(desc, leadingKeyPath, true);
    util::Optional<ColumnReference> column;
    if (trailingKey) {
        RLMPrecondition([trailingKey rangeOfString:@"."].location == NSNotFound, @"Invalid key path",
                        @"Right side of collection operator may only have a single level key");
        NSString *fullKeyPath = [leadingKeyPath stringByAppendingFormat:@".%@", trailingKey];
        column = column_reference_from_key_path(desc, fullKeyPath, true);
    }

    return {collectionOperationName, std::move(linkColumn), std::move(column)};
}

NSPredicateOperatorType invert_comparison_operator(NSPredicateOperatorType type) {
    switch (type) {
        case NSLessThanPredicateOperatorType:
            return NSGreaterThanPredicateOperatorType;
        case NSLessThanOrEqualToPredicateOperatorType:
            return NSGreaterThanOrEqualToPredicateOperatorType;
        case NSGreaterThanPredicateOperatorType:
            return NSLessThanPredicateOperatorType;
        case NSGreaterThanOrEqualToPredicateOperatorType:
            return NSLessThanOrEqualToPredicateOperatorType;
        case NSBeginsWithPredicateOperatorType:
        case NSEndsWithPredicateOperatorType:
        case NSContainsPredicateOperatorType:
        case NSLikePredicateOperatorType:
            throwException(@"Unsupported predicate", @"Operator '%@' requires a keypath on the left side.", operatorName(type));
        default:
            return type;
    }
}

void QueryBuilder::apply_collection_operator_expression(RLMObjectSchema *desc,
                                                        NSString *keyPath, id value,
                                                        NSComparisonPredicate *pred) {
    CollectionOperation operation = collection_operation_from_key_path(desc, keyPath);
    operation.validate_comparison(value);

    auto type = pred.predicateOperatorType;
    if (pred.leftExpression.expressionType != NSKeyPathExpressionType) {
        // Turn "a > b" into "b < a" so that we can always put the column on the lhs
        type = invert_comparison_operator(type);
    }
    add_collection_operation_constraint(type, operation, value);
}

void QueryBuilder::apply_value_expression(RLMObjectSchema *desc,
                                          NSString *keyPath, id value,
                                          NSComparisonPredicate *pred)
{
    if (key_path_contains_collection_operator(keyPath)) {
        apply_collection_operator_expression(desc, keyPath, value, pred);
        return;
    }

    bool isAny = pred.comparisonPredicateModifier == NSAnyPredicateModifier;
    ColumnReference column = column_reference_from_key_path(desc, keyPath, isAny);

    // check to see if this is a between query
    if (pred.predicateOperatorType == NSBetweenPredicateOperatorType) {
        add_between_constraint(std::move(column), value);
        return;
    }

    // turn "key.path IN collection" into ored together ==. "collection IN key.path" is handled elsewhere.
    if (pred.predicateOperatorType == NSInPredicateOperatorType) {
        process_or_group(m_query, value, [&](id item) {
            id normalized = value_from_constant_expression_or_value(item);
            validate_property_value(column, normalized,
                                    @"Expected object of type %@ in IN clause for property '%@' on object of type '%@', but received: %@", desc, keyPath);
            add_constraint(column.type(), NSEqualToPredicateOperatorType, pred.options, column, normalized);
        });
        return;
    }

    validate_property_value(column, value, @"Expected object of type %@ for property '%@' on object of type '%@', but received: %@", desc, keyPath);
    if (pred.leftExpression.expressionType == NSKeyPathExpressionType) {
        add_constraint(column.type(), pred.predicateOperatorType, pred.options, std::move(column), value);
    } else {
        add_constraint(column.type(), invert_comparison_operator(pred.predicateOperatorType), pred.options, std::move(column), value);
    }
}

void QueryBuilder::apply_column_expression(RLMObjectSchema *desc,
                                           NSString *leftKeyPath, NSString *rightKeyPath,
                                           NSComparisonPredicate *predicate)
{
    bool left_key_path_contains_collection_operator = key_path_contains_collection_operator(leftKeyPath);
    bool right_key_path_contains_collection_operator = key_path_contains_collection_operator(rightKeyPath);
    if (left_key_path_contains_collection_operator && right_key_path_contains_collection_operator) {
        throwException(@"Unsupported predicate", @"Key paths including aggregate operations cannot be compared with other aggregate operations.");
    }

    if (left_key_path_contains_collection_operator) {
        CollectionOperation left = collection_operation_from_key_path(desc, leftKeyPath);
        ColumnReference right = column_reference_from_key_path(desc, rightKeyPath, false);
        left.validate_comparison(right);
        add_collection_operation_constraint(predicate.predicateOperatorType, left, std::move(right));
        return;
    }
    if (right_key_path_contains_collection_operator) {
        ColumnReference left = column_reference_from_key_path(desc, leftKeyPath, false);
        CollectionOperation right = collection_operation_from_key_path(desc, rightKeyPath);
        right.validate_comparison(left);
        add_collection_operation_constraint(invert_comparison_operator(predicate.predicateOperatorType),
                                            right, std::move(left));
        return;
    }

    bool isAny = false;
    ColumnReference left = column_reference_from_key_path(desc, leftKeyPath, isAny);
    ColumnReference right = column_reference_from_key_path(desc, rightKeyPath, isAny);

    // NOTE: It's assumed that column type must match and no automatic type conversion is supported.
    RLMPrecondition(left.type() == right.type(),
                    RLMPropertiesComparisonTypeMismatchException,
                    RLMPropertiesComparisonTypeMismatchReason,
                    RLMTypeToString(left.type()),
                    RLMTypeToString(right.type()));

    // TODO: Should we handle special case where left row is the same as right row (tautology)
    add_constraint(left.type(), predicate.predicateOperatorType, predicate.options,
                   std::move(left), std::move(right));
}

// Identify expressions of the form [SELF valueForKeyPath:]
bool is_self_value_for_key_path_function_expression(NSExpression *expression)
{
    if (expression.expressionType != NSFunctionExpressionType)
        return false;

    if (expression.operand.expressionType != NSEvaluatedObjectExpressionType)
        return false;

    return [expression.function isEqualToString:@"valueForKeyPath:"];
}

// -[NSPredicate predicateWithSubtitutionVariables:] results in function expressions of the form [SELF valueForKeyPath:]
// that apply_predicate cannot handle. Replace such expressions with equivalent NSKeyPathExpressionType expressions.
NSExpression *simplify_self_value_for_key_path_function_expression(NSExpression *expression) {
    if (is_self_value_for_key_path_function_expression(expression)) {
        if (NSString *keyPath = [expression.arguments.firstObject keyPath]) {
            return [NSExpression expressionForKeyPath:keyPath];
        }
    }
    return expression;
}

void QueryBuilder::apply_function_expression(RLMObjectSchema *objectSchema, NSExpression *functionExpression,
                                             NSPredicateOperatorType operatorType, NSExpression *right) {
    RLMPrecondition(functionExpression.operand.expressionType == NSSubqueryExpressionType,
                    @"Invalid predicate", @"The '%@' function is not supported.", functionExpression.function);
    RLMPrecondition([functionExpression.function isEqualToString:@"valueForKeyPath:"] && functionExpression.arguments.count == 1,
                    @"Invalid predicate", @"The '%@' function is not supported on the result of a SUBQUERY.", functionExpression.function);

    NSExpression *keyPathExpression = functionExpression.arguments.firstObject;
    RLMPrecondition([keyPathExpression.keyPath isEqualToString:@"@count"],
                    @"Invalid predicate", @"SUBQUERY is only supported when immediately followed by .@count that is compared with a constant number.");
    RLMPrecondition(right.expressionType == NSConstantValueExpressionType && [right.constantValue isKindOfClass:[NSNumber class]],
                    @"Invalid predicate expression", @"SUBQUERY(…).@count is only supported when compared with a constant number.");

    NSExpression *subqueryExpression = functionExpression.operand;
    int64_t value = [right.constantValue integerValue];

    ColumnReference collectionColumn = column_reference_from_key_path(objectSchema, [subqueryExpression.collection keyPath], true);
    RLMObjectSchema *collectionMemberObjectSchema = m_schema[collectionColumn.property().objectClassName];

    // Eliminate references to the iteration variable in the subquery.
    NSPredicate *subqueryPredicate = [subqueryExpression.predicate predicateWithSubstitutionVariables:@{subqueryExpression.variable: [NSExpression expressionForEvaluatedObject]}];
    subqueryPredicate = transformPredicate(subqueryPredicate, simplify_self_value_for_key_path_function_expression);

    Query subquery = RLMPredicateToQuery(subqueryPredicate, collectionMemberObjectSchema, m_schema, m_group);
    add_numeric_constraint(RLMPropertyTypeInt, operatorType,
                           collectionColumn.resolve<Link>(std::move(subquery)).count(), value);
}

void QueryBuilder::apply_predicate(NSPredicate *predicate, RLMObjectSchema *objectSchema)
{
    // Compound predicates.
    if ([predicate isMemberOfClass:[NSCompoundPredicate class]]) {
        NSCompoundPredicate *comp = (NSCompoundPredicate *)predicate;

        switch ([comp compoundPredicateType]) {
            case NSAndPredicateType:
                if (comp.subpredicates.count) {
                    // Add all of the subpredicates.
                    m_query.group();
                    for (NSPredicate *subp in comp.subpredicates) {
                        apply_predicate(subp, objectSchema);
                    }
                    m_query.end_group();
                } else {
                    // NSCompoundPredicate's documentation states that an AND predicate with no subpredicates evaluates to TRUE.
                    m_query.and_query(std::unique_ptr<Expression>(new TrueExpression));
                }
                break;

            case NSOrPredicateType: {
                // Add all of the subpredicates with ors inbetween.
                process_or_group(m_query, comp.subpredicates, [&](__unsafe_unretained NSPredicate *const subp) {
                    apply_predicate(subp, objectSchema);
                });
                break;
            }

            case NSNotPredicateType:
                // Add the negated subpredicate
                m_query.Not();
                apply_predicate(comp.subpredicates.firstObject, objectSchema);
                break;

            default:
                throwException(@"Invalid compound predicate type",
                               @"Only support AND, OR and NOT predicate types");
        }
    }
    else if ([predicate isMemberOfClass:[NSComparisonPredicate class]]) {
        NSComparisonPredicate *compp = (NSComparisonPredicate *)predicate;

        RLMPrecondition(compp.comparisonPredicateModifier != NSAllPredicateModifier,
                        @"Invalid predicate", @"ALL modifier not supported");

        NSExpressionType exp1Type = compp.leftExpression.expressionType;
        NSExpressionType exp2Type = compp.rightExpression.expressionType;

        if (compp.comparisonPredicateModifier == NSAnyPredicateModifier) {
            // for ANY queries
            RLMPrecondition(exp1Type == NSKeyPathExpressionType && exp2Type == NSConstantValueExpressionType,
                            @"Invalid predicate",
                            @"Predicate with ANY modifier must compare a KeyPath with RLMArray with a value");
        }

        if (compp.predicateOperatorType == NSBetweenPredicateOperatorType || compp.predicateOperatorType == NSInPredicateOperatorType) {
            // Inserting an array via %@ gives NSConstantValueExpressionType, but including it directly gives NSAggregateExpressionType
            if (exp1Type == NSKeyPathExpressionType && (exp2Type == NSAggregateExpressionType || exp2Type == NSConstantValueExpressionType)) {
                // "key.path IN %@", "key.path IN {…}", "key.path BETWEEN %@", or "key.path BETWEEN {…}".
                exp2Type = NSConstantValueExpressionType;
            }
            else if (compp.predicateOperatorType == NSInPredicateOperatorType && exp1Type == NSConstantValueExpressionType && exp2Type == NSKeyPathExpressionType) {
                // "%@ IN key.path" is equivalent to "ANY key.path IN %@". Rewrite the former into the latter.
                compp = [NSComparisonPredicate predicateWithLeftExpression:compp.rightExpression rightExpression:compp.leftExpression
                                                                  modifier:NSAnyPredicateModifier type:NSEqualToPredicateOperatorType options:0];
                exp1Type = NSKeyPathExpressionType;
                exp2Type = NSConstantValueExpressionType;
            }
            else {
                if (compp.predicateOperatorType == NSBetweenPredicateOperatorType) {
                    throwException(@"Invalid predicate",
                                   @"Predicate with BETWEEN operator must compare a KeyPath with an aggregate with two values");
                }
                else if (compp.predicateOperatorType == NSInPredicateOperatorType) {
                    throwException(@"Invalid predicate",
                                   @"Predicate with IN operator must compare a KeyPath with an aggregate");
                }
            }
        }

        if (exp1Type == NSKeyPathExpressionType && exp2Type == NSKeyPathExpressionType) {
            // both expression are KeyPaths
            apply_column_expression(objectSchema, compp.leftExpression.keyPath, compp.rightExpression.keyPath, compp);
        }
        else if (exp1Type == NSKeyPathExpressionType && exp2Type == NSConstantValueExpressionType) {
            // comparing keypath to value
            apply_value_expression(objectSchema, compp.leftExpression.keyPath, compp.rightExpression.constantValue, compp);
        }
        else if (exp1Type == NSConstantValueExpressionType && exp2Type == NSKeyPathExpressionType) {
            // comparing value to keypath
            apply_value_expression(objectSchema, compp.rightExpression.keyPath, compp.leftExpression.constantValue, compp);
        }
        else if (exp1Type == NSFunctionExpressionType) {
            apply_function_expression(objectSchema, compp.leftExpression, compp.predicateOperatorType, compp.rightExpression);
        }
        else if (exp1Type == NSSubqueryExpressionType) {
            // The subquery expressions that we support are handled by the NSFunctionExpressionType case above.
            throwException(@"Invalid predicate expression", @"SUBQUERY is only supported when immediately followed by .@count.");
        }
        else {
            throwException(@"Invalid predicate expressions",
                           @"Predicate expressions must compare a keypath and another keypath or a constant value");
        }
    }
    else if ([predicate isEqual:[NSPredicate predicateWithValue:YES]]) {
        m_query.and_query(std::unique_ptr<Expression>(new TrueExpression));
    } else if ([predicate isEqual:[NSPredicate predicateWithValue:NO]]) {
        m_query.and_query(std::unique_ptr<Expression>(new FalseExpression));
    }
    else {
        // invalid predicate type
        throwException(@"Invalid predicate",
                       @"Only support compound, comparison, and constant predicates");
    }
}
} // namespace

realm::Query RLMPredicateToQuery(NSPredicate *predicate, RLMObjectSchema *objectSchema,
                                 RLMSchema *schema, Group &group)
{
    auto query = get_table(group, objectSchema).where();

    // passing a nil predicate is a no-op
    if (!predicate) {
        return query;
    }

    @autoreleasepool {
        QueryBuilder(query, group, schema).apply_predicate(predicate, objectSchema);
    }

    // Test the constructed query in core
    std::string validateMessage = query.validate();
    RLMPrecondition(validateMessage.empty(), @"Invalid query", @"%.*s",
                    (int)validateMessage.size(), validateMessage.c_str());
    return query;
}

// return the property for a validated column name
RLMProperty *RLMValidatedProperty(RLMObjectSchema *desc, NSString *columnName) {
    RLMProperty *prop = desc[columnName];
    RLMPrecondition(prop, @"Invalid property name",
                    @"Property '%@' not found in object of type '%@'", columnName, desc.className);
    return prop;
}<|MERGE_RESOLUTION|>--- conflicted
+++ resolved
@@ -31,7 +31,6 @@
 #import <realm/object-store/results.hpp>
 #import <realm/query_engine.hpp>
 #import <realm/query_expression.hpp>
-#import <realm/query_value.hpp>
 #import <realm/util/cf_ptr.hpp>
 #import <realm/util/overload.hpp>
 
@@ -106,11 +105,7 @@
     using CaseSensitive = Equal<options & ~kCFCompareCaseInsensitive>;
     using CaseInsensitive = Equal<options | kCFCompareCaseInsensitive>;
 
-<<<<<<< HEAD
-    bool operator()(QueryValue v1, QueryValue v2) const
-=======
     bool operator()(Mixed v1, Mixed v2) const
->>>>>>> 3cb78f76
     {
         return equal(options, v1.get_string(), v2.get_string());
     }
@@ -148,11 +143,7 @@
     using CaseSensitive = ContainsSubstring<options & ~kCFCompareCaseInsensitive>;
     using CaseInsensitive = ContainsSubstring<options | kCFCompareCaseInsensitive>;
 
-<<<<<<< HEAD
-    bool operator()(QueryValue v1, QueryValue v2) const
-=======
     bool operator()(Mixed v1, Mixed v2) const
->>>>>>> 3cb78f76
     {
         return contains_substring(options, v1.get_string(), v2.get_string());
     }
