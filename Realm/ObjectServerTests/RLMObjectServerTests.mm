////////////////////////////////////////////////////////////////////////////
//
// Copyright 2016 Realm Inc.
//
// Licensed under the Apache License, Version 2.0 (the "License");
// you may not use this file except in compliance with the License.
// You may obtain a copy of the License at
//
// http://www.apache.org/licenses/LICENSE-2.0
//
// Unless required by applicable law or agreed to in writing, software
// distributed under the License is distributed on an "AS IS" BASIS,
// WITHOUT WARRANTIES OR CONDITIONS OF ANY KIND, either express or implied.
// See the License for the specific language governing permissions and
// limitations under the License.
//
////////////////////////////////////////////////////////////////////////////

#import "RLMSyncTestCase.h"
#import "RLMUser+ObjectServerTests.h"
#import "RLMUser_Private.hpp"

<<<<<<< HEAD
#import "RLMCredentials.h"
=======
#import "RLMObjectSchema_Private.hpp"
>>>>>>> 5fb76510
#import "RLMRealm+Sync.h"
#import "RLMRealmConfiguration_Private.h"
#import "RLMRealmUtil.hpp"
#import "RLMRealm_Dynamic.h"
#import "RLMRealm_Private.hpp"
#import "RLMSchema_Private.h"
#import "RLMSyncUtil_Private.h"

#import "shared_realm.hpp"

#ifndef REALM_ENABLE_SYNC_TESTS
#define REALM_ENABLE_SYNC_TESTS 0
#endif

#pragma mark - Test objects

@interface RLMObjectServerTests : RLMSyncTestCase
@end

@interface AsyncOpenConnectionTimeoutTransport : RLMNetworkTransport
@end

@implementation AsyncOpenConnectionTimeoutTransport

- (void)sendRequestToServer:(RLMRequest *)request completion:(RLMNetworkTransportCompletionBlock)completionBlock {
    if ([request.url hasSuffix:@"location"]) {
        RLMResponse *r = [RLMResponse new];
        r.httpStatusCode = 200;
        r.body = @"{\"deployment_model\":\"GLOBAL\",\"location\":\"US-VA\",\"hostname\":\"http://localhost:5678\",\"ws_hostname\":\"ws://localhost:5678\"}";
        completionBlock(r);
    } else {
        [super sendRequestToServer:request completion:completionBlock];
    }
}

@end

@implementation RLMObjectServerTests

#pragma mark - App Tests

-(NSString*)generateRandomString:(int)num {
    NSMutableString* string = [NSMutableString stringWithCapacity:num];
    for (int i = 0; i < num; i++) {
        [string appendFormat:@"%C", (unichar)('a' + arc4random_uniform(26))];
    }
    return string;
}

#pragma mark - Authentication and Tokens

- (void)testAnonymousAuthentication {
    RLMApp *app = [RLMApp appWithId:self.appId configuration:[self defaultAppConfiguration]];
    XCTestExpectation *expectation = [self expectationWithDescription:@"should login anonymously"];
    __block RLMUser *syncUser;
    [app loginWithCredential:[RLMCredentials anonymousCredentials] completion:^(RLMUser * _Nullable user, NSError * _Nullable error) {
        XCTAssert(!error);
        XCTAssert(user);
        syncUser = user;
        [expectation fulfill];
    }];

    [self waitForExpectationsWithTimeout:60.0 handler:nil];

    RLMUser *currentUser = [app currentUser];
    XCTAssert([currentUser.identity isEqualToString:syncUser.identity]);
    XCTAssert([currentUser.refreshToken isEqualToString:syncUser.refreshToken]);
    XCTAssert([currentUser.accessToken isEqualToString:syncUser.accessToken]);
}

- (void)testCallFunction {
    RLMApp *app = [RLMApp appWithId:self.appId configuration:[self defaultAppConfiguration]];
    XCTestExpectation *expectation = [self expectationWithDescription:@"should login anonymously"];
    __block RLMUser *syncUser;
    [app loginWithCredential:[RLMCredentials anonymousCredentials] completion:^(RLMUser *user, NSError *error) {
        XCTAssert(!error);
        XCTAssert(user);
        syncUser = user;
        [expectation fulfill];
    }];

    [self waitForExpectationsWithTimeout:60.0 handler:nil];
    [syncUser callFunctionNamed:@"sum"
                      arguments:@[@1, @2, @3, @4, @5]
                completionBlock:^(id<RLMBSON> bson, NSError *error) {
        XCTAssert(!error);
        XCTAssertEqual([((NSNumber *)bson) intValue], 15);
    }];
}

- (void)testLogoutCurrentUser {
    RLMApp *app = [RLMApp appWithId:self.appId configuration:[self defaultAppConfiguration]];
    XCTestExpectation *expectation = [self expectationWithDescription:@"should log out current user"];
    __block RLMUser *syncUser;
    [app loginWithCredential:[RLMCredentials anonymousCredentials] completion:^(RLMUser * _Nullable user, NSError * _Nullable error) {
        XCTAssert(!error);
        XCTAssert(user);
        syncUser = user;

        [syncUser logOutWithCompletion:^(NSError * _Nullable error) {
            XCTAssert(!error);
            XCTAssert(syncUser.state == RLMUserStateRemoved);
            [expectation fulfill];
        }];
    }];

    [self waitForExpectationsWithTimeout:60.0 handler:nil];
}

- (void)testLogoutSpecificUser {
    RLMApp *app = [RLMApp appWithId:self.appId configuration:[self defaultAppConfiguration]];
    XCTestExpectation *expectation = [self expectationWithDescription:@"should log out specific user"];
    __block RLMUser *syncUser;
    [app loginWithCredential:[RLMCredentials anonymousCredentials] completion:^(RLMUser * _Nullable user, NSError * _Nullable error) {
        XCTAssert(!error);
        XCTAssert(user);
        syncUser = user;

        [syncUser logOutWithCompletion:^(NSError * _Nullable) {
            XCTAssert(!error);
            XCTAssert(syncUser.state == RLMUserStateRemoved);
            [expectation fulfill];
        }];
    }];

    [self waitForExpectationsWithTimeout:60.0 handler:nil];
}

- (void)testSwitchUser {
    RLMApp *app = [RLMApp appWithId:self.appId configuration:[self defaultAppConfiguration]];

    XCTestExpectation *loginExpectationA = [self expectationWithDescription:@"should login user A"];
    XCTestExpectation *loginExpectationB = [self expectationWithDescription:@"should login user B"];

    __block RLMUser *syncUserA;
    __block RLMUser *syncUserB;
    [app loginWithCredential:[RLMCredentials anonymousCredentials] completion:^(RLMUser * _Nullable user, NSError * _Nullable error) {
        XCTAssert(!error);
        XCTAssert(user);
        syncUserA = user;
        [loginExpectationA fulfill];
    }];

    [self waitForExpectations:@[loginExpectationA] timeout:60.0];

    [app loginWithCredential:[RLMCredentials anonymousCredentials] completion:^(RLMUser * _Nullable user, NSError * _Nullable error) {
        XCTAssert(!error);
        XCTAssert(user);
        syncUserB = user;
        [loginExpectationB fulfill];
    }];

    [self waitForExpectations:@[loginExpectationB] timeout:60.0];

    XCTAssert([[app switchToUser:syncUserA].identity isEqualToString:syncUserA.identity]);
}

- (void)testRemoveUser {
    RLMApp *app = [RLMApp appWithId:self.appId configuration:[self defaultAppConfiguration]];
    
    RLMUser *firstUser = [self logInUserForCredentials:[self basicCredentialsWithName:NSStringFromSelector(_cmd)
                                                                             register:YES]];
    RLMUser *secondUser = [self logInUserForCredentials:[self basicCredentialsWithName:@"test@10gen.com"
                                                                              register:YES]];

    XCTAssert([[app currentUser].identity isEqualToString:secondUser.identity]);

    XCTestExpectation *removeUserExpectation = [self expectationWithDescription:@"should remove user"];

    [secondUser removeWithCompletion:^(NSError * _Nullable error) {
        XCTAssert(!error);
        XCTAssert([app allUsers].count == 1);
        XCTAssert([[app currentUser].identity isEqualToString:firstUser.identity]);
        [removeUserExpectation fulfill];
    }];

    [self waitForExpectationsWithTimeout:60.0 handler:nil];
}

#pragma mark - RLMEmailPasswordAuth

- (void)testRegisterEmailAndPassword {
    RLMApp *app = [RLMApp appWithId:self.appId configuration:[self defaultAppConfiguration]];
    XCTestExpectation *expectation = [self expectationWithDescription:@"should register with email and password"];

    NSString *randomEmail = [NSString stringWithFormat:@"%@@%@.com", [self generateRandomString:10], [self generateRandomString:10]];
    NSString *randomPassword = [self generateRandomString:10];

    [[app emailPasswordAuth] registerEmail:randomEmail password:randomPassword completion:^(NSError * _Nullable error) {
        XCTAssert(!error);
        [expectation fulfill];
    }];

    [self waitForExpectationsWithTimeout:60.0 handler:nil];
}

- (void)testConfirmUser {
    RLMApp *app = [RLMApp appWithId:self.appId configuration:[self defaultAppConfiguration]];
    XCTestExpectation *expectation = [self expectationWithDescription:@"should try confirm user and fail"];

    NSString *randomEmail = [NSString stringWithFormat:@"%@@%@.com", [self generateRandomString:10], [self generateRandomString:10]];

    [[app emailPasswordAuth] confirmUser:randomEmail tokenId:@"a_token" completion:^(NSError * _Nullable error) {
        XCTAssertEqual(error.code, RLMAppErrorBadRequest);
        [expectation fulfill];
    }];

    [self waitForExpectationsWithTimeout:60.0 handler:nil];
}

- (void)testResendConfirmationEmail {
    RLMApp *app = [RLMApp appWithId:self.appId configuration:[self defaultAppConfiguration]];
    XCTestExpectation *expectation = [self expectationWithDescription:@"should try resend confirmation email and fail"];

    NSString *randomEmail = [NSString stringWithFormat:@"%@@%@.com", [self generateRandomString:10], [self generateRandomString:10]];

    [[app emailPasswordAuth] resendConfirmationEmail:randomEmail completion:^(NSError * _Nullable error) {
        XCTAssertEqual(error.code, RLMAppErrorUserNotFound);
        [expectation fulfill];
    }];

    [self waitForExpectationsWithTimeout:60.0 handler:nil];
}

- (void)testResetPassword {
    RLMApp *app = [RLMApp appWithId:self.appId configuration:[self defaultAppConfiguration]];
    XCTestExpectation *expectation = [self expectationWithDescription:@"should try reset password and fail"];

    [[app emailPasswordAuth] resetPasswordTo:@"APassword123" token:@"a_token" tokenId:@"a_token_id" completion:^(NSError * _Nullable error) {
        XCTAssertEqual(error.code, RLMAppErrorBadRequest);
        [expectation fulfill];
    }];

    [self waitForExpectationsWithTimeout:60.0 handler:nil];
}

- (void)testCallResetPasswordFunction {
    RLMApp *app = [RLMApp appWithId:self.appId configuration:[self defaultAppConfiguration]];
    XCTestExpectation *expectation = [self expectationWithDescription:@"should try call reset password function and fail"];

    [[app emailPasswordAuth] callResetPasswordFunction:@"test@mongodb.com"
                                                           password:@"aPassword123"
                                                               args:@[@{}]
                                                         completion:^(NSError * _Nullable error) {
        XCTAssertEqual(error.code, RLMAppErrorUserNotFound);
        [expectation fulfill];
    }];

    [self waitForExpectationsWithTimeout:60.0 handler:nil];
}

#pragma mark - UserAPIKeyProviderClient

- (void)testUserAPIKeyProviderClientFlow {
    RLMApp *app = [RLMApp appWithId:self.appId configuration:[self defaultAppConfiguration]];

    XCTestExpectation *registerExpectation = [self expectationWithDescription:@"should try register"];
    XCTestExpectation *loginExpectation = [self expectationWithDescription:@"should try login"];
    XCTestExpectation *createAPIKeyExpectationA = [self expectationWithDescription:@"should try create an api key"];
    XCTestExpectation *createAPIKeyExpectationB = [self expectationWithDescription:@"should try create an api key"];
    XCTestExpectation *fetchAPIKeysExpectation = [self expectationWithDescription:@"should try call fetch api keys"];
    XCTestExpectation *disableAPIKeyExpectation = [self expectationWithDescription:@"should try disable api key"];
    XCTestExpectation *enableAPIKeyExpectation = [self expectationWithDescription:@"should try enable api key"];
    XCTestExpectation *deleteAPIKeyExpectation = [self expectationWithDescription:@"should try delete api key"];

    __block RLMUser *syncUser;
    __block RLMUserAPIKey *userAPIKeyA;
    __block RLMUserAPIKey *userAPIKeyB;

    NSString *randomEmail = [NSString stringWithFormat:@"%@@%@.com", [self generateRandomString:10], [self generateRandomString:10]];
    NSString *randomPassword = [self generateRandomString:10];

    [[app emailPasswordAuth] registerEmail:randomEmail password:randomPassword completion:^(NSError * _Nullable error) {
        XCTAssert(!error);
        [registerExpectation fulfill];
    }];

    [self waitForExpectations:@[registerExpectation] timeout:60.0];

    [app loginWithCredential:[RLMCredentials credentialsWithUsername:randomEmail password:randomPassword]
                  completion:^(RLMUser * _Nullable user, NSError * _Nullable error) {
        XCTAssert(!error);
        XCTAssert(user);
        syncUser = user;
        [loginExpectation fulfill];
    }];

    [self waitForExpectations:@[loginExpectation] timeout:60.0];

    [[syncUser apiKeyAuth] createApiKeyWithName:@"apiKeyName1" completion:^(RLMUserAPIKey * _Nullable userAPIKey, NSError * _Nullable error) {
        XCTAssert(!error);
        XCTAssert([userAPIKey.name isEqualToString:@"apiKeyName1"]);
        userAPIKeyA = userAPIKey;
        [createAPIKeyExpectationA fulfill];
    }];

    [[syncUser apiKeyAuth] createApiKeyWithName:@"apiKeyName2" completion:^(RLMUserAPIKey * _Nullable userAPIKey, NSError * _Nullable error) {
        XCTAssert(!error);
        XCTAssert([userAPIKey.name isEqualToString:@"apiKeyName2"]);
        userAPIKeyB = userAPIKey;
        [createAPIKeyExpectationB fulfill];
    }];

    [self waitForExpectations:@[createAPIKeyExpectationA, createAPIKeyExpectationB] timeout:60.0];

    // sleep for 2 seconds as there seems to be an issue fetching the keys straight after they are created.
    [NSThread sleepForTimeInterval:2];

    [[syncUser apiKeyAuth] fetchApiKeysWithCompletion:^(NSArray<RLMUserAPIKey *> * _Nonnull apiKeys, NSError * _Nullable error) {
        XCTAssert(!error);
        XCTAssert(apiKeys.count == 2);
        [fetchAPIKeysExpectation fulfill];
    }];

    [self waitForExpectations:@[fetchAPIKeysExpectation] timeout:60.0];

    [[syncUser apiKeyAuth] disableApiKey:userAPIKeyA.objectId completion:^(NSError * _Nullable error) {
        XCTAssert(!error);
        [disableAPIKeyExpectation fulfill];
    }];

    [self waitForExpectations:@[disableAPIKeyExpectation] timeout:60.0];

    [[syncUser apiKeyAuth] enableApiKey:userAPIKeyA.objectId completion:^(NSError * _Nullable error) {
        XCTAssert(!error);
        [enableAPIKeyExpectation fulfill];
    }];

    [self waitForExpectations:@[enableAPIKeyExpectation] timeout:60.0];

    [[syncUser apiKeyAuth] deleteApiKey:userAPIKeyA.objectId completion:^(NSError * _Nullable error) {
        XCTAssert(!error);
        [deleteAPIKeyExpectation fulfill];
    }];

    [self waitForExpectations:@[deleteAPIKeyExpectation] timeout:60.0];
}

#pragma mark - Link user -

- (void)testLinkUser {
    RLMApp *app = [RLMApp appWithId:self.appId configuration:[self defaultAppConfiguration]];

    XCTestExpectation *registerExpectation = [self expectationWithDescription:@"should try register"];
    XCTestExpectation *loginExpectation = [self expectationWithDescription:@"should try login"];
    XCTestExpectation *linkExpectation = [self expectationWithDescription:@"should try link and fail"];

    __block RLMUser *syncUser;

    NSString *randomEmail = [NSString stringWithFormat:@"%@@10gen.com", [self generateRandomString:10]];
    NSString *randomPassword = [self generateRandomString:10];

    [[app emailPasswordAuth] registerEmail:randomEmail password:randomPassword completion:^(NSError * _Nullable error) {
        XCTAssert(!error);
        [registerExpectation fulfill];
    }];

    [self waitForExpectations:@[registerExpectation] timeout:60.0];

    [app loginWithCredential:[RLMCredentials credentialsWithUsername:randomEmail password:randomPassword]
                  completion:^(RLMUser * _Nullable user, NSError * _Nullable error) {
        XCTAssert(!error);
        XCTAssert(user);
        syncUser = user;
        [loginExpectation fulfill];
    }];

    [self waitForExpectations:@[loginExpectation] timeout:60.0];

    [syncUser linkUserWithCredentials:[RLMCredentials credentialsWithFacebookToken:@"a_token"]
                           completion:^(RLMUser * _Nullable user, NSError * _Nullable error) {
        XCTAssert(!user);
        XCTAssertEqual(error.code, RLMAppErrorInvalidSession);
        [linkExpectation fulfill];
    }];

    [self waitForExpectations:@[linkExpectation] timeout:60.0];
}

#pragma mark - Auth Credentials -

- (void)testUsernamePasswordCredential {
    RLMCredentials *usernamePasswordCredential = [RLMCredentials credentialsWithUsername:@"test@mongodb.com" password:@"apassword"];
    XCTAssertEqualObjects(usernamePasswordCredential.provider, @"local-userpass");
}

- (void)testJWTCredential {
    RLMCredentials *jwtCredential = [RLMCredentials credentialsWithJWT:@"sometoken"];
    XCTAssertEqualObjects(jwtCredential.provider, @"custom-token");
}

- (void)testAnonymousCredential {
    RLMCredentials *anonymousCredential = [RLMCredentials anonymousCredentials];
    XCTAssertEqualObjects(anonymousCredential.provider, @"anon-user");
}

- (void)testUserAPIKeyCredential {
    RLMCredentials *userAPICredential = [RLMCredentials credentialsWithUserAPIKey:@"apikey"];
    XCTAssertEqualObjects(userAPICredential.provider, @"api-key");
}

- (void)testServerAPIKeyCredential {
    RLMCredentials *serverAPICredential = [RLMCredentials credentialsWithServerAPIKey:@"apikey"];
    XCTAssertEqualObjects(serverAPICredential.provider, @"api-key");
}

- (void)testFacebookCredential {
    RLMCredentials *facebookCredential = [RLMCredentials credentialsWithFacebookToken:@"facebook token"];
    XCTAssertEqualObjects(facebookCredential.provider, @"oauth2-facebook");
}

- (void)testGoogleCredential {
    RLMCredentials *googleCredential = [RLMCredentials credentialsWithGoogleToken:@"google token"];
    XCTAssertEqualObjects(googleCredential.provider, @"oauth2-google");
}

- (void)testAppleCredential {
    RLMCredentials *appleCredential = [RLMCredentials credentialsWithAppleToken:@"apple token"];
    XCTAssertEqualObjects(appleCredential.provider, @"oauth2-apple");
}

- (void)testFunctionCredential {
    NSError *error;
    RLMCredentials *functionCredential = [RLMCredentials credentialsWithFunctionPayload:@{ @"dog" : @{ @"name" : @"fido" } }
                                                                                        error:&error];
    XCTAssertEqualObjects(functionCredential.provider, @"custom-function");
    XCTAssertEqualObjects(error, nil);
}

#pragma mark - Username Password

/// Valid username/password credentials should be able to log in a user. Using the same credentials should return the
/// same user object.
- (void)testUsernamePasswordAuthentication {
    RLMUser *firstUser = [self logInUserForCredentials:[self basicCredentialsWithName:NSStringFromSelector(_cmd)
                                                                             register:YES]];
    RLMUser *secondUser = [self logInUserForCredentials:[self basicCredentialsWithName:NSStringFromSelector(_cmd)
                                                                              register:NO]];
    // Two users created with the same credential should resolve to the same actual user.
    XCTAssertTrue([firstUser.identity isEqualToString:secondUser.identity]);
}

/// An invalid username/password credential should not be able to log in a user and a corresponding error should be generated.
- (void)testInvalidPasswordAuthentication {
    [self logInUserForCredentials:[self basicCredentialsWithName:NSStringFromSelector(_cmd) register:YES]];

    RLMCredentials *credentials = [RLMCredentials credentialsWithUsername:NSStringFromSelector(_cmd)
                                                                 password:@"INVALID_PASSWORD"];

    XCTestExpectation *expectation = [self expectationWithDescription:@"login should fail"];

    [self.app loginWithCredential:credentials completion:^(RLMUser * user, NSError * error) {
        XCTAssertNil(user);
        XCTAssertNotNil(error);
        [expectation fulfill];
    }];

    [self waitForExpectationsWithTimeout:2.0 handler:nil];
}

/// A non-existsing user should not be able to log in and a corresponding error should be generated.
- (void)testNonExistingUsernameAuthentication {
    RLMCredentials *credentials = [RLMCredentials credentialsWithUsername:@"INVALID_USERNAME"
                                                                       password:@"INVALID_PASSWORD"];

    XCTestExpectation *expectation = [self expectationWithDescription:@"login should fail"];

    [self.app loginWithCredential:credentials completion:^(RLMUser * user, NSError * error) {
        XCTAssertNil(user);
        XCTAssertNotNil(error);
        [expectation fulfill];
    }];

    [self waitForExpectationsWithTimeout:2.0 handler:nil];
}

/// Registering a user with existing username should return corresponding error.
- (void)testExistingUsernameRegistration {
    XCTestExpectation *expectationA = [self expectationWithDescription:@"registration should succeed"];
    [[self.app emailPasswordAuth] registerEmail:NSStringFromSelector(_cmd)
                                       password:@"password"
                                     completion:^(NSError * error) {
        XCTAssertNil(error);
        [expectationA fulfill];
    }];
    [self waitForExpectationsWithTimeout:2.0 handler:nil];

    XCTestExpectation *expectationB = [self expectationWithDescription:@"registration should fail"];
    [[self.app emailPasswordAuth] registerEmail:NSStringFromSelector(_cmd)
                                       password:@"password"
                                     completion:^(NSError * error) {
        XCTAssertNotNil(error);
        [expectationB fulfill];
    }];

    [self waitForExpectationsWithTimeout:2.0 handler:nil];
}

/// Errors reported in RLMSyncManager.errorHandler shouldn't contain sync error domain errors as underlying error

- (void)testSyncErrorHandlerErrorDomain {
    RLMUser *user = [self logInUserForCredentials:[self basicCredentialsWithName:NSStringFromSelector(_cmd) register:YES]];
    XCTAssertNotNil(user);
    
    XCTestExpectation *expectation = [self expectationWithDescription:@"should fail after setting bad token"];
    [self.app syncManager].errorHandler = ^(__unused NSError *error, __unused RLMSyncSession *session) {
        XCTAssertTrue([error.domain isEqualToString:RLMSyncErrorDomain]);
        XCTAssertFalse([[error.userInfo[kRLMSyncUnderlyingErrorKey] domain] isEqualToString:RLMSyncErrorDomain]);
        [expectation fulfill];
    };

    [self manuallySetAccessTokenForUser:user value:[self badAccessToken]];
    [self manuallySetRefreshTokenForUser:user value:[self badAccessToken]];
    
    [self openRealmForPartitionValue:@"foo" user:user];

    [self waitForExpectationsWithTimeout:10.0 handler:nil];
}

#pragma mark - Basic Sync

/// It should be possible to successfully open a Realm configured for sync with a normal user.
- (void)testOpenRealmWithNormalCredentials {
    RLMUser *user = [self logInUserForCredentials:[self basicCredentialsWithName:NSStringFromSelector(_cmd) register:YES]];
    RLMRealm *realm = [self openRealmForPartitionValue:@"foo" user:user];
    XCTAssertTrue(realm.isEmpty);
}

/// If client B adds objects to a synced Realm, client A should see those objects.
- (void)testAddObjects {
    RLMUser *user = [self logInUserForCredentials:[self basicCredentialsWithName:NSStringFromSelector(_cmd) register:self.isParent]];
    NSString *realmId = self.appId;
    RLMRealm *realm = [self openRealmForPartitionValue:realmId
                                                  user:user];
    if (self.isParent) {
        CHECK_COUNT(0, Person, realm);
        RLMRunChildAndWait();
        [self waitForDownloadsForRealm:realm];
        CHECK_COUNT(4, Person, realm);
    } else {
        // Add objects.
        [self addPersonsToRealm:realm
                        persons:@[[Person johnWithRealmId:realmId],
                                  [Person paulWithRealmId:realmId],
                                  [Person ringoWithRealmId:realmId],
                                  [Person georgeWithRealmId:realmId]]];
        [self waitForUploadsForRealm:realm];
        CHECK_COUNT(4, Person, realm);
    }
}

/// If client B adds objects to a synced Realm, client A should see those objects.
- (void)testSessionRefresh {
    RLMUser *user = [self logInUserForCredentials:[self basicCredentialsWithName:NSStringFromSelector(_cmd) register:self.isParent]];
    RLMUser *user2 = [self logInUserForCredentials:[self basicCredentialsWithName:@"lmao@10gen.com" register:self.isParent]];

    [user _syncUser]->update_access_token(self.badAccessToken.UTF8String);

    NSString *realmId = @"foo";
    RLMRealm *realm = [self openRealmForPartitionValue:realmId
                                                  user:user];
    RLMRealm *realm2 = [self openRealmForPartitionValue:realmId
                                                   user:user2];
    if (self.isParent) {
        CHECK_COUNT(0, Person, realm);
        RLMRunChildAndWait();
        [self waitForDownloadsForUser:user
                               realms:@[realm]
                      partitionValues:@[realmId] expectedCounts:@[@4]];
        [self waitForDownloadsForUser:user2
                               realms:@[realm2]
                      partitionValues:@[realmId] expectedCounts:@[@4]];
    } else {
        // Add objects.
        [self addPersonsToRealm:realm
                        persons:@[[Person johnWithRealmId:realmId],
                                  [Person paulWithRealmId:realmId],
                                  [Person ringoWithRealmId:realmId],
                                  [Person georgeWithRealmId:realmId]]];
        [self waitForUploadsForRealm:realm];
    }
}

/// If client B deletes objects from a synced Realm, client A should see the effects of that deletion.
- (void)testDeleteObjects {
    RLMUser *user = [self logInUserForCredentials:[self basicCredentialsWithName:NSStringFromSelector(_cmd)
                                                                        register:self.isParent]];
    RLMRealm *realm = [self openRealmForPartitionValue:@"foo" user:user];
    if (self.isParent) {
        // Add objects.
        [self addPersonsToRealm:realm persons:@[[Person johnWithRealmId:@"foo"]]];
        [self waitForUploadsForRealm:realm];
        CHECK_COUNT(1, Person, realm);
        RLMRunChildAndWait();
        [self waitForDownloadsForRealm:realm];
        CHECK_COUNT(0, Person, realm);
    } else {
        [self waitForDownloadsForRealm:realm];
        CHECK_COUNT(1, Person, realm);
        [realm beginWriteTransaction];
        [realm deleteAllObjects];
        [realm commitWriteTransaction];
        [self waitForUploadsForRealm:realm];
        CHECK_COUNT(0, Person, realm);
    }
}

#pragma mark - Encryption -

/// If client B encrypts its synced Realm, client A should be able to access that Realm with a different encryption key.
- (void)testEncryptedSyncedRealm {
    RLMUser *user = [self logInUserForCredentials:[self basicCredentialsWithName:NSStringFromSelector(_cmd)
                                                                        register:self.isParent]];

    NSData *key = RLMGenerateKey();
    RLMRealm *realm = [self openRealmForPartitionValue:@"foo"
                                                  user:user
                                         encryptionKey:key
                                            stopPolicy:RLMSyncStopPolicyAfterChangesUploaded
                                      immediatelyBlock:nil];

    if (self.isParent) {
        CHECK_COUNT(0, Person, realm);
        RLMRunChildAndWait();
        [self waitForDownloadsForUser:user
                               realms:@[realm]
                      partitionValues:@[@"foo"]
                       expectedCounts:@[@1]];
    } else {
        // Add objects.
        [self addPersonsToRealm:realm persons:@[[Person johnWithRealmId:@"foo"]]];
        [self waitForUploadsForRealm:realm];
        CHECK_COUNT(1, Person, realm);
    }
}

/// If an encrypted synced Realm is re-opened with the wrong key, throw an exception.
- (void)testEncryptedSyncedRealmWrongKey {
    RLMUser *user = [self logInUserForCredentials:[self basicCredentialsWithName:NSStringFromSelector(_cmd)
                                                                        register:self.isParent]];

    if (self.isParent) {
        NSString *path;
        @autoreleasepool {
            RLMRealm *realm = [self openRealmForPartitionValue:@"foo"
                                                          user:user
                                                 encryptionKey:RLMGenerateKey()
                                                    stopPolicy:RLMSyncStopPolicyImmediately
                                              immediatelyBlock:nil];
            path = realm.configuration.pathOnDisk;
            CHECK_COUNT(0, Person, realm);
            RLMRunChildAndWait();
            [self waitForDownloadsForUser:user
                                   realms:@[realm]
                          partitionValues:@[@"foo"]
                           expectedCounts:@[@1]];
        }

        RLMRealmConfiguration *c = [RLMRealmConfiguration defaultConfiguration];
        c.fileURL = [NSURL fileURLWithPath:path];
        RLMAssertThrowsWithError([RLMRealm realmWithConfiguration:c error:nil],
                                 @"Unable to open a realm at path",
                                 RLMErrorFileAccess,
                                 @"Realm file initial open failed");
        c.encryptionKey = RLMGenerateKey();
        RLMAssertThrowsWithError([RLMRealm realmWithConfiguration:c error:nil],
                                 @"Unable to open a realm at path",
                                 RLMErrorFileAccess,
                                 @"Realm file decryption failed");
    } else {
        RLMRealm *realm = [self openRealmForPartitionValue:@"foo"
                                                      user:user
                                             encryptionKey:RLMGenerateKey()
                                                stopPolicy:RLMSyncStopPolicyImmediately
                                          immediatelyBlock:nil];
        [self addPersonsToRealm:realm persons:@[[Person johnWithRealmId:@"foo"]]];
        [self waitForUploadsForRealm:realm];
        CHECK_COUNT(1, Person, realm);
    }
}

#pragma mark - Multiple Realm Sync

/// If a client opens multiple Realms, there should be one session object for each Realm that was opened.
- (void)testMultipleRealmsSessions {
    NSString *partitionValueA = @"foo";
    NSString *partitionValueB = @"bar";
    NSString *partitionValueC = @"baz";
    RLMUser *user = [self logInUserForCredentials:[self basicCredentialsWithName:NSStringFromSelector(_cmd)
                                                                        register:self.isParent]];

    // Open three Realms.

    __attribute__((objc_precise_lifetime)) RLMRealm *realmealmA = [self openRealmForPartitionValue:partitionValueA
                                                                                              user:user];
    __attribute__((objc_precise_lifetime)) RLMRealm *realmealmB = [self openRealmForPartitionValue:partitionValueB
                                                                                              user:user];
    __attribute__((objc_precise_lifetime)) RLMRealm *realmealmC = [self openRealmForPartitionValue:partitionValueC
                                                                                              user:user];
    // Make sure there are three active sessions for the user.
    XCTAssert(user.allSessions.count == 3, @"Expected 3 sessions, but didn't get 3 sessions");
    XCTAssertNotNil([user sessionForPartitionValue:partitionValueA],
                    @"Expected to get a session for partition value A");
    XCTAssertNotNil([user sessionForPartitionValue:partitionValueB],
                    @"Expected to get a session for partition value B");
    XCTAssertNotNil([user sessionForPartitionValue:partitionValueC],
                    @"Expected to get a session for partition value C");
    XCTAssertTrue([user sessionForPartitionValue:partitionValueA].state == RLMSyncSessionStateActive,
                  @"Expected active session for URL A");
    XCTAssertTrue([user sessionForPartitionValue:partitionValueB].state == RLMSyncSessionStateActive,
                  @"Expected active session for URL B");
    XCTAssertTrue([user sessionForPartitionValue:partitionValueC].state == RLMSyncSessionStateActive,
                  @"Expected active session for URL C");
}

/// A client should be able to open multiple Realms and add objects to each of them.
- (void)testMultipleRealmsAddObjects {
    NSString *partitionValueA = @"foo";
    NSString *partitionValueB = @"bar";
    NSString *partitionValueC = @"baz";
    RLMUser *user = [self logInUserForCredentials:[self basicCredentialsWithName:NSStringFromSelector(_cmd)
                                                                        register:self.isParent]];

    RLMRealm *realmA = [self openRealmForPartitionValue:partitionValueA user:user];
    RLMRealm *realmB = [self openRealmForPartitionValue:partitionValueB user:user];
    RLMRealm *realmC = [self openRealmForPartitionValue:partitionValueC user:user];

    if (self.isParent) {
        [self waitForDownloadsForRealm:realmA];
        [self waitForDownloadsForRealm:realmB];
        [self waitForDownloadsForRealm:realmC];
        CHECK_COUNT(0, Person, realmA);
        CHECK_COUNT(0, Person, realmB);
        CHECK_COUNT(0, Person, realmC);
        RLMRunChildAndWait();
        [self waitForDownloadsForUser:user
                               realms:@[realmA, realmB, realmC]
                      partitionValues:@[partitionValueA,
                                        partitionValueB,
                                        partitionValueC]
                       expectedCounts:@[@3, @2, @5]];

        RLMResults *resultsA = [Person objectsInRealm:realmA where:@"firstName == %@", @"Ringo"];
        RLMResults *resultsB = [Person objectsInRealm:realmB where:@"firstName == %@", @"Ringo"];

        XCTAssertEqual([resultsA count], 1UL);
        XCTAssertEqual([resultsB count], 0UL);
    } else {
        // Add objects.
        [self addPersonsToRealm:realmA
                        persons:@[[Person johnWithRealmId:partitionValueA],
                                  [Person paulWithRealmId:partitionValueA],
                                  [Person ringoWithRealmId:partitionValueA]]];
        [self addPersonsToRealm:realmB
                        persons:@[[Person johnWithRealmId:partitionValueB],
                                  [Person paulWithRealmId:partitionValueB]]];
        [self addPersonsToRealm:realmC
                        persons:@[[Person johnWithRealmId:partitionValueC],
                                  [Person paulWithRealmId:partitionValueC],
                                  [Person ringoWithRealmId:partitionValueC],
                                  [Person georgeWithRealmId:partitionValueC],
                                  [Person ringoWithRealmId:partitionValueC]]];
        [self waitForUploadsForRealm:realmA];
        [self waitForUploadsForRealm:realmB];
        [self waitForUploadsForRealm:realmC];
        CHECK_COUNT(3, Person, realmA);
        CHECK_COUNT(2, Person, realmB);
        CHECK_COUNT(5, Person, realmC);
    }
}

/// A client should be able to open multiple Realms and delete objects from each of them.
- (void)testMultipleRealmsDeleteObjects {
    NSString *partitionValueA = @"foo";
    NSString *partitionValueB = @"bar";
    NSString *partitionValueC = @"baz";
    RLMUser *user = [self logInUserForCredentials:[self basicCredentialsWithName:NSStringFromSelector(_cmd)
                                                                        register:self.isParent]];
    RLMRealm *realmA = [self openRealmForPartitionValue:partitionValueA user:user];
    RLMRealm *realmB = [self openRealmForPartitionValue:partitionValueB user:user];
    RLMRealm *realmC = [self openRealmForPartitionValue:partitionValueC user:user];

    if (self.isParent) {
        [self waitForDownloadsForRealm:realmA];
        [self waitForDownloadsForRealm:realmB];
        [self waitForDownloadsForRealm:realmC];
        // Add objects.
        [self addPersonsToRealm:realmA
                        persons:@[[Person johnWithRealmId:partitionValueA],
                                  [Person paulWithRealmId:partitionValueA],
                                  [Person ringoWithRealmId:partitionValueA],
                                  [Person georgeWithRealmId:partitionValueA]]];
        [self addPersonsToRealm:realmB
                        persons:@[[Person johnWithRealmId:partitionValueB],
                                  [Person paulWithRealmId:partitionValueB],
                                  [Person ringoWithRealmId:partitionValueB],
                                  [Person georgeWithRealmId:partitionValueB],
                                  [Person georgeWithRealmId:partitionValueB]]];
        [self addPersonsToRealm:realmC
                        persons:@[[Person johnWithRealmId:partitionValueC],
                                  [Person paulWithRealmId:partitionValueC]]];

        [self waitForUploadsForRealm:realmA];
        [self waitForUploadsForRealm:realmB];
        [self waitForUploadsForRealm:realmC];
        CHECK_COUNT(4, Person, realmA);
        CHECK_COUNT(5, Person, realmB);
        CHECK_COUNT(2, Person, realmC);
        RLMRunChildAndWait();
        [self waitForDownloadsForUser:user
                               realms:@[realmA, realmB, realmC]
                      partitionValues:@[partitionValueA,
                                        partitionValueB,
                                        partitionValueC]
                       expectedCounts:@[@0, @0, @0]];
    } else {
        // Delete all the objects from the Realms.
        [self waitForDownloadsForRealm:realmA];
        [self waitForDownloadsForRealm:realmB];
        [self waitForDownloadsForRealm:realmC];
        CHECK_COUNT(4, Person, realmA);
        CHECK_COUNT(5, Person, realmB);
        CHECK_COUNT(2, Person, realmC);
        [realmA beginWriteTransaction];
        [realmA deleteAllObjects];
        [realmA commitWriteTransaction];
        [realmB beginWriteTransaction];
        [realmB deleteAllObjects];
        [realmB commitWriteTransaction];
        [realmC beginWriteTransaction];
        [realmC deleteAllObjects];
        [realmC commitWriteTransaction];
        [self waitForUploadsForRealm:realmA];
        [self waitForUploadsForRealm:realmB];
        [self waitForUploadsForRealm:realmC];
        CHECK_COUNT(0, Person, realmA);
        CHECK_COUNT(0, Person, realmB);
        CHECK_COUNT(0, Person, realmC);
    }
}

#pragma mark - Session Lifetime
/// When a session opened by a Realm goes out of scope, it should stay alive long enough to finish any waiting uploads.
- (void)testUploadChangesWhenRealmOutOfScope {
    const NSInteger OBJECT_COUNT = 3;
    // Log in the user.
    RLMUser *user = [self logInUserForCredentials:[self basicCredentialsWithName:NSStringFromSelector(_cmd)
                                                                        register:self.isParent]];

    if (self.isParent) {
        // Open the Realm in an autorelease pool so that it is destroyed as soon as possible.
        @autoreleasepool {
            RLMRealm *realm = [self openRealmForPartitionValue:@"foo" user:user];
            [self addPersonsToRealm:realm
                            persons:@[[Person johnWithRealmId:@"foo"],
                                      [Person paulWithRealmId:@"foo"],
                                      [Person ringoWithRealmId:@"foo"]]];
            CHECK_COUNT(OBJECT_COUNT, Person, realm);

            [self waitForUploadsForRealm:realm];
        }

        RLMRunChildAndWait();
    } else {
        RLMRealm *realm = [self openRealmForPartitionValue:@"foo" user:user];
        // Wait for download to complete.
        [self waitForDownloadsForRealm:realm];
        CHECK_COUNT(OBJECT_COUNT, Person, realm);
    }
}

#pragma mark - Logging Back In

/// A Realm that was opened before a user logged out should be able to resume uploading if the user logs back in.
- (void)testLogBackInSameRealmUpload {
    RLMCredentials *credentials = [self basicCredentialsWithName:NSStringFromSelector(_cmd)
                                                        register:YES];
    RLMUser *user = [self logInUserForCredentials:credentials];
    RLMRealm *realm = [self openRealmForPartitionValue:@"foo" user:user];

    [self addPersonsToRealm:realm persons:@[[Person johnWithRealmId:@"foo"]]];
    CHECK_COUNT(1, Person, realm);
    [self waitForUploadsForRealm:realm];
    // Log out the user.
    [self logOutUser:user];
    // Log the user back in.
    user = [self logInUserForCredentials:credentials];
    [self addPersonsToRealm:realm
                    persons:@[[Person johnWithRealmId:@"foo"],
                              [Person paulWithRealmId:@"foo"],
                              [Person ringoWithRealmId:@"foo"]]];
    CHECK_COUNT(4, Person, realm);
}

// FIXME: Depencancy on Stitch deployment
/// A Realm that was opened before a user logged out should be able to resume downloading if the user logs back in.
#if 0
- (void)testLogBackInSameRealmDownload {
    RLMCredentials *credentials = [self basicCredentialsWithName:NSStringFromSelector(_cmd)
                                                        register:YES];
    RLMUser *user = [self logInUserForCredentials:credentials];
    RLMRealm *realm = [self openRealmForPartitionValue:@"foo" user:user];

    [self addPersonsToRealm:realm persons:@[[Person john]]];
    CHECK_COUNT(1, Person, realm);
    [self waitForUploadsForRealm:realm];
    // Log out the user.
    [self logOutUser:user];
    // Log the user back in.
    user = [self logInUserForCredentials:credentials];
    [self waitForDownloadsForRealm:realm];
    [self addPersonsToRealm:realm
                    persons:@[[Person john],
                              [Person paul],
                              [Person ringo]]];
    [self waitForUploadsForRealm:realm];

    CHECK_COUNT(4, Person, realm);
}

// FIXME: Disabled until sync server fixes progress notifications

/// A Realm that was opened while a user was logged out should be able to start uploading if the user logs back in.
- (void)testLogBackInDeferredRealmUpload {
    // Log in the user.
    RLMCredentials *credentials = [self basicCredentialsWithName:NSStringFromSelector(_cmd)
                                                        register:YES];
    RLMUser *user = [self logInUserForCredentials:credentials];

    NSError *error = nil;
    if (self.isParent) {
        // Semaphore for knowing when the Realm is successfully opened for sync.
        dispatch_semaphore_t sema = dispatch_semaphore_create(0);
        [self logOutUser:user];
        // Open a Realm after the user's been logged out.
        [self primeSyncManagerWithSemaphore:sema];
        RLMRealm *realm = [self openRealmForPartitionValue:@"realm_id" user:user];
        XCTAssertNil(error, @"Error when opening Realm: %@", error);
        
        [self addPersonsToRealm:realm
                        persons:@[[Person john]]];
        
        CHECK_COUNT(1, Person, realm);
        user = [self logInUserForCredentials:credentials];
        // Wait for the Realm's session to be bound.
        WAIT_FOR_SEMAPHORE(sema, 30);
        [self addPersonsToRealm:realm
                        persons:@[[Person john],
                                  [Person paul],
                                  [Person ringo]]];
        [self waitForUploadsForRealm:realm];
        CHECK_COUNT(3, Person, realm);
        RLMRunChildAndWait();
    } else {
        RLMRealm *realm = [self openRealmForPartitionValue:@"realm_id" user:user];
        XCTAssertNil(error, @"Error when opening Realm: %@", error);
        [self waitForDownloadsForRealm:realm];
        CHECK_COUNT(3, Person, realm);
    }
}

/// A Realm that was opened while a user was logged out should be able to start downloading if the user logs back in.
- (void)testLogBackInDeferredRealmDownload {

    RLMCredentials *credentials = [self basicCredentialsWithName:NSStringFromSelector(_cmd)
                                                        register:YES];
    RLMUser *user = [self logInUserForCredentials:credentials];

    NSError *error = nil;
    if (self.isParent) {
        dispatch_semaphore_t sema = dispatch_semaphore_create(0);
        RLMRunChildAndWait();

        [self logOutUser:user];
        // Open a Realm after the user's been logged out.
        [self primeSyncManagerWithSemaphore:sema];
        RLMRealm *realm = [self openRealmForPartitionValue:@"foo" user:user];
        XCTAssertNil(error, @"Error when opening Realm: %@", error);

        [self addPersonsToRealm:realm persons:@[[Person john]]];
        CHECK_COUNT(1, Person, realm);

        user = [self logInUserForCredentials:credentials];

        // Wait for the Realm's session to be bound.
        WAIT_FOR_SEMAPHORE(sema, 30);

        [self waitForDownloadsForUser:user
                               realms:@[realm]
                      partitionValues:@[@"foo"] expectedCounts:@[@4]];

    } else {
        RLMRealm *realm = [self openRealmForPartitionValue:@"realm_id" user:user];
        XCTAssertNil(error, @"Error when opening Realm: %@", error);
        [self addPersonsToRealm:realm
                        persons:@[[Person john],
                                  [Person paul],
                                  [Person ringo]]];
        [self waitForUploadsForRealm:realm];
        [self waitForUploadsForRealm:realm];
        CHECK_COUNT(3, Person, realm);
    }
}
#endif

/// After logging back in, a Realm whose path has been opened for the first time should properly upload changes.
- (void)testLogBackInOpenFirstTimePathUpload {
    RLMCredentials *credentials = [self basicCredentialsWithName:NSStringFromSelector(_cmd)
                                                        register:self.isParent];
    RLMUser *user = [self logInUserForCredentials:credentials];
    // Now run a basic multi-client test.
    if (self.isParent) {
        // Log out the user.
        [self logOutUser:user];
        // Log the user back in.
        user = [self logInUserForCredentials:[self basicCredentialsWithName:NSStringFromSelector(_cmd)
                                                                   register:NO]];
        // Open the Realm (for the first time).
        RLMRealm *realm = [self openRealmForPartitionValue:@"foo" user:user];
        [self addPersonsToRealm:realm
                        persons:@[[Person johnWithRealmId:@"foo"],
                                  [Person paulWithRealmId:@"foo"]]];
        
        [self waitForUploadsForRealm:realm];
        CHECK_COUNT(2, Person, realm);
        RLMRunChildAndWait();
    } else {
        RLMRealm *realm = [self openRealmForPartitionValue:@"foo" user:user];
        // Add objects.
        [self waitForDownloadsForRealm:realm];
        CHECK_COUNT(2, Person, realm);
    }
}

/// After logging back in, a Realm whose path has been opened for the first time should properly download changes.
- (void)testLogBackInOpenFirstTimePathDownload {
    // Log in the user.
    RLMCredentials *credentials = [self basicCredentialsWithName:NSStringFromSelector(_cmd)
                                                           register:self.isParent];
    RLMUser *user = [self logInUserForCredentials:credentials];

    // Now run a basic multi-client test.
    if (self.isParent) {
        // Log out the user.
        [self logOutUser:user];
        // Log the user back in.
        user = [self logInUserForCredentials:[self basicCredentialsWithName:NSStringFromSelector(_cmd)
                                                                   register:NO]];
        // Open the Realm (for the first time).
        RLMRealm *realm = [self openRealmForPartitionValue:@"foo" user:user];
        // Run the sub-test.
        RLMRunChildAndWait();
        [self waitForDownloadsForRealm:realm];
        CHECK_COUNT(2, Person, realm);
    } else {
        RLMRealm *realm = [self openRealmForPartitionValue:@"foo" user:user];
        // Add objects.
        [self waitForDownloadsForRealm:realm];
        [self addPersonsToRealm:realm
                        persons:@[[Person johnWithRealmId:@"foo"],
                                  [Person paulWithRealmId:@"foo"]]];
        [self waitForUploadsForRealm:realm];
        CHECK_COUNT(2, Person, realm);
    }
}

// FIXME: Dependancy on Stitch deployment
#if 0
/// If a client logs in, connects, logs out, and logs back in, sync should properly upload changes for a new
/// `RLMRealm` that is opened for the same path as a previously-opened Realm.
- (void)testLogBackInReopenRealmUpload {
    // Log in the user.
    RLMCredentials *credentials = [self basicCredentialsWithName:NSStringFromSelector(_cmd)
                                                        register:self.isParent];
    RLMUser *user = [self logInUserForCredentials:credentials];

    // Open the Realm
    RLMRealm *realm = [self openRealmForPartitionValue:@"realm_id" user:user];
    if (self.isParent) {
        [self addPersonsToRealm:realm
                        persons:@[[Person john]]];
        [self waitForUploadsForRealm:realm];
        CHECK_COUNT(1, Person, realm);
        // Log out the user.
        [self logOutUser:user];
        // Log the user back in.
        user = [self logInUserForCredentials:[self basicCredentialsWithName:NSStringFromSelector(_cmd)
                                                                   register:NO]];
        // Open the Realm again.
        RLMRealm *realm = [self openRealmForPartitionValue:@"realm_id" user:user];
        [self addPersonsToRealm:realm
                        persons:@[[Person john],
                                  [Person paul],
                                  [Person george],
                                  [Person ringo]]];
        CHECK_COUNT(5, Person, realm);
        [self waitForUploadsForRealm:realm];
        RLMRunChildAndWait();
    } else {
        [self waitForDownloadsForRealm:realm];
        CHECK_COUNT(5, Person, realm);
    }
}

/// If a client logs in, connects, logs out, and logs back in, sync should properly download changes for a new
/// `RLMRealm` that is opened for the same path as a previously-opened Realm.
- (void)testLogBackInReopenRealmDownload {
    // Log in the user.
    RLMCredentials *credentials = [self basicCredentialsWithName:NSStringFromSelector(_cmd)
                                                        register:self.isParent];
    RLMUser *user = [self logInUserForCredentials:credentials];

    // Open the Realm
    if (self.isParent) {
        RLMRealm *realm = [self openRealmForPartitionValue:@"realm_id" user:user];
        [self addPersonsToRealm:realm
                        persons:@[[Person john]]];
        [self waitForUploadsForRealm:realm];
        XCTAssert([Person allObjectsInRealm:realm].count == 1, @"Expected 1 item");
        // Log out the user.
        [self logOutUser:user];
        // Log the user back in.
        user = [self logInUserForCredentials:[self basicCredentialsWithName:NSStringFromSelector(_cmd)
                                                                   register:NO]];
        // Run the sub-test.
        RLMRunChildAndWait();
        // Open the Realm again and get the items.
        realm = [self openRealmForPartitionValue:@"realm_id" user:user];
        [self waitForDownloadsForUser:user
                               realms:@[realm]
                      partitionValues:@[@"realm_id"] expectedCounts:@[@5]];
    } else {
        RLMRealm *realm = [self openRealmForPartitionValue:@"realm_id" user:user];
        // Add objects.
        [self waitForDownloadsForRealm:realm];
        CHECK_COUNT(1, Person, realm);
        [self addPersonsToRealm:realm
                        persons:@[[Person john],
                                  [Person paul],
                                  [Person george],
                                  [Person ringo]]];
        [self waitForUploadsForRealm:realm];
        CHECK_COUNT(5, Person, realm);
    }
}

#pragma mark - Session suspend and resume

- (void)testSuspendAndResume {
    
    RLMCredentials *credentials = [self basicCredentialsWithName:NSStringFromSelector(_cmd)
                                                        register:self.isParent];
    RLMUser *user = [self logInUserForCredentials:credentials];

    __attribute__((objc_precise_lifetime)) RLMRealm *realmA = [self openRealmForPartitionValue:@"realm_id" user:user];
    __attribute__((objc_precise_lifetime)) RLMRealm *realmB = [self openRealmForPartitionValue:@"realm_id" user:user];
    if (self.isParent) {
        [self waitForDownloadsForRealm:realmA];
        [self waitForDownloadsForRealm:realmB];
        CHECK_COUNT(0, Person, realmA);
        CHECK_COUNT(0, Person, realmB);
        
        // Suspend the session for realm A and then add an object to each Realm
        RLMSyncSession *sessionA = [RLMSyncSession sessionForRealm:realmA];
        [sessionA suspend];
        
        [self addPersonsToRealm:realmA
                        persons:@[[Person john]]];

        [self addPersonsToRealm:realmB
                        persons:@[[Person ringo]]];
        [self waitForUploadsForRealm:realmB];
        RLMRunChildAndWait();
        
        // A should still be 1 since it's suspended. If it wasn't suspended, it
        // should have downloaded before B due to the ordering in the child.
        [self waitForDownloadsForRealm:realmB];
        CHECK_COUNT(1, Person, realmA);
        CHECK_COUNT(3, Person, realmB);

        // A should see the other two from the child after resuming
        [sessionA resume];
        [self waitForDownloadsForRealm:realmA];
        CHECK_COUNT(3, Person, realmA);
    } else {
        // Child shouldn't see the object in A
        [self waitForDownloadsForRealm:realmA];
        [self waitForDownloadsForRealm:realmB];
        CHECK_COUNT(0, Person, realmA);
        CHECK_COUNT(1, Person, realmB);
        [self addPersonsToRealm:realmA
                        persons:@[[Person john],
                                  [Person paul]]];
        [self waitForUploadsForRealm:realmA];
        [self addPersonsToRealm:realmB
                        persons:@[[Person john],
                                  [Person paul]]];
        [self waitForUploadsForRealm:realmB];
        CHECK_COUNT(2, Person, realmA);
        CHECK_COUNT(3, Person, realmB);
    }
}
#endif

#pragma mark - Client reset

/// Ensure that a client reset error is propagated up to the binding successfully.
- (void)testClientReset {
    RLMCredentials *credentials = [self basicCredentialsWithName:NSStringFromSelector(_cmd)
                                                        register:self.isParent];
    RLMUser *user = [self logInUserForCredentials:credentials];
    // Open the Realm
    __attribute__((objc_precise_lifetime)) RLMRealm *realm = [self openRealmForPartitionValue:@"realm_id" user:user];

    __block NSError *theError = nil;
    XCTestExpectation *ex = [self expectationWithDescription:@"Waiting for error handler to be called..."];
    [self.app syncManager].errorHandler = ^void(NSError *error, RLMSyncSession *) {
        theError = error;
        [ex fulfill];
    };
    [user simulateClientResetErrorForSession:@"realm_id"];
    [self waitForExpectationsWithTimeout:10 handler:nil];
    XCTAssertNotNil(theError);
    XCTAssertTrue(theError.code == RLMSyncErrorClientResetError);
    NSString *pathValue = [theError rlmSync_clientResetBackedUpRealmPath];
    XCTAssertNotNil(pathValue);
    // Sanity check the recovery path.
    NSString *recoveryPath = @"io.realm.object-server-recovered-realms/recovered_realm";
    XCTAssertTrue([pathValue rangeOfString:recoveryPath].location != NSNotFound);
    XCTAssertNotNil([theError rlmSync_errorActionToken]);
}

/// Test manually initiating client reset.
- (void)testClientResetManualInitiation {
    RLMCredentials *credentials = [self basicCredentialsWithName:NSStringFromSelector(_cmd)
                                                           register:self.isParent];
    RLMUser *user = [self logInUserForCredentials:credentials];

    __block NSError *theError = nil;
    @autoreleasepool {
        __attribute__((objc_precise_lifetime)) RLMRealm *realm = [self openRealmForPartitionValue:@"realm_id" user:user];
        XCTestExpectation *ex = [self expectationWithDescription:@"Waiting for error handler to be called..."];
        [self.app syncManager].errorHandler = ^void(NSError *error, RLMSyncSession *) {
            theError = error;
            [ex fulfill];
        };
        [user simulateClientResetErrorForSession:@"realm_id"];
        [self waitForExpectationsWithTimeout:10 handler:nil];
        XCTAssertNotNil(theError);
    }
    // At this point the Realm should be invalidated and client reset should be possible.
    NSString *pathValue = [theError rlmSync_clientResetBackedUpRealmPath];
    XCTAssertFalse([[NSFileManager defaultManager] fileExistsAtPath:pathValue]);
    [RLMSyncSession immediatelyHandleError:[theError rlmSync_errorActionToken]];
    XCTAssertTrue([[NSFileManager defaultManager] fileExistsAtPath:pathValue]);
}

#pragma mark - Progress Notifications

static const NSInteger NUMBER_OF_BIG_OBJECTS = 2;

- (void)populateDataForUser:(RLMUser *)user partitionValue:(NSString *)partitionValue {
    RLMRealm *realm = [self openRealmForPartitionValue:partitionValue user:user];
    [realm beginWriteTransaction];
    for (NSInteger i=0; i<NUMBER_OF_BIG_OBJECTS; i++) {
        [realm addObject:[HugeSyncObject objectWithRealmId:partitionValue]];
    }
    [realm commitWriteTransaction];
    [self waitForUploadsForRealm:realm];
    CHECK_COUNT(NUMBER_OF_BIG_OBJECTS, HugeSyncObject, realm);
}

// FIXME: Dependancy on Stitch deployment
#if 0
- (void)testStreamingDownloadNotifier {
    RLMCredentials *credentials = [self basicCredentialsWithName:NSStringFromSelector(_cmd)
                                                        register:self.isParent];
    RLMUser *user = [self logInUserForCredentials:credentials];

    if (!self.isParent) {
        [self populateDataForUser:user partitionValue:@"realm_id"];
        return;
    }

    __block NSInteger callCount = 0;
    __block NSUInteger transferred = 0;
    __block NSUInteger transferrable = 0;
    __block BOOL hasBeenFulfilled = NO;
    // Register a notifier.
    RLMRealm *realm = [self openRealmForPartitionValue:@"realm_id" user:user];
    RLMSyncSession *session = realm.syncSession;
    XCTAssertNotNil(session);
    XCTestExpectation *ex = [self expectationWithDescription:@"streaming-download-notifier"];
    id token = [session addProgressNotificationForDirection:RLMSyncProgressDirectionDownload
                                                       mode:RLMSyncProgressModeReportIndefinitely
                                                      block:^(NSUInteger xfr, NSUInteger xfb) {
        // Make sure the values are increasing, and update our stored copies.
        XCTAssert(xfr >= transferred);
        XCTAssert(xfb >= transferrable);
        transferred = xfr;
        transferrable = xfb;
        callCount++;
        if (transferrable > 0 && transferred >= transferrable && !hasBeenFulfilled) {
            [ex fulfill];
            hasBeenFulfilled = YES;
        }
    }];
    // Wait for the child process to upload everything.
    RLMRunChildAndWait();
    [self waitForExpectationsWithTimeout:10.0 handler:nil];
    [token invalidate];
    // The notifier should have been called at least twice: once at the beginning and at least once
    // to report progress.
    XCTAssert(callCount > 1);
    XCTAssert(transferred >= transferrable,
              @"Transferred (%@) needs to be greater than or equal to transferrable (%@)",
              @(transferred), @(transferrable));
}

- (void)testStreamingUploadNotifier {
    RLMCredentials *credentials = [self basicCredentialsWithName:NSStringFromSelector(_cmd)
                                                        register:self.isParent];
    RLMUser *user = [self logInUserForCredentials:credentials];
    __block NSInteger callCount = 0;
    __block NSUInteger transferred = 0;
    __block NSUInteger transferrable = 0;
    // Open the Realm
    RLMRealm *realm = [self openRealmForPartitionValue:@"realm_id" user:user];

    // Register a notifier.
    RLMSyncSession *session = realm.syncSession;
    XCTAssertNotNil(session);
    XCTestExpectation *ex = [self expectationWithDescription:@"streaming-upload-expectation"];
    auto token = [session addProgressNotificationForDirection:RLMSyncProgressDirectionUpload
                                                         mode:RLMSyncProgressModeReportIndefinitely
                                                        block:^(NSUInteger xfr, NSUInteger xfb) {
        // Make sure the values are
        // increasing, and update our
        // stored copies.
        XCTAssert(xfr >= transferred);
        XCTAssert(xfb >= transferrable);
        transferred = xfr;
        transferrable = xfb;
        callCount++;
        if (transferred > 0 && transferred >= transferrable && transferrable > 1000000 * NUMBER_OF_BIG_OBJECTS) {
            [ex fulfill];
        }
    }];
    // Upload lots of data
    [realm beginWriteTransaction];
    for (NSInteger i=0; i<NUMBER_OF_BIG_OBJECTS; i++) {
        [realm addObject:[Person john]];
    }
    [realm commitWriteTransaction];
    // Wait for upload to begin and finish
    [self waitForExpectationsWithTimeout:10.0 handler:nil];
    [token invalidate];
    // The notifier should have been called at least twice: once at the beginning and at least once
    // to report progress.
    XCTAssert(callCount > 1);
    XCTAssert(transferred >= transferrable,
              @"Transferred (%@) needs to be greater than or equal to transferrable (%@)",
              @(transferred), @(transferrable));
}

#endif

#pragma mark - Download Realm

- (void)testDownloadRealm {
    const NSInteger NUMBER_OF_BIG_OBJECTS = 2;
    RLMCredentials *credentials = [self basicCredentialsWithName:NSStringFromSelector(_cmd)
                                                        register:self.isParent];
    RLMUser *user = [self logInUserForCredentials:credentials];

    if (!self.isParent) {
        [self populateDataForUser:user partitionValue:@"foo"];
        return;
    }

    // Wait for the child process to upload everything.
    RLMRunChildAndWait();

    XCTestExpectation *ex = [self expectationWithDescription:@"download-realm"];
    RLMRealmConfiguration *c = [user configurationWithPartitionValue:@"foo"];
    XCTAssertFalse([[NSFileManager defaultManager] fileExistsAtPath:c.pathOnDisk isDirectory:nil]);

    [RLMRealm asyncOpenWithConfiguration:c
                           callbackQueue:dispatch_get_main_queue()
                                callback:^(RLMRealm * _Nullable realm, NSError * _Nullable error) {
        XCTAssertNil(error);
        CHECK_COUNT(NUMBER_OF_BIG_OBJECTS, HugeSyncObject, realm);
        [ex fulfill];
    }];
    NSUInteger (^fileSize)(NSString *) = ^NSUInteger(NSString *path) {
        NSDictionary *attributes = [[NSFileManager defaultManager] attributesOfItemAtPath:path error:nil];
        if (attributes)
            return [(NSNumber *)attributes[NSFileSize] unsignedLongLongValue];
        
        return 0;
    };
    XCTAssertNil(RLMGetAnyCachedRealmForPath(c.pathOnDisk.UTF8String));
    [self waitForExpectationsWithTimeout:10.0 handler:nil];
    XCTAssertGreaterThan(fileSize(c.pathOnDisk), 0U);
    XCTAssertNil(RLMGetAnyCachedRealmForPath(c.pathOnDisk.UTF8String));
}

- (void)testDownloadAlreadyOpenRealm {
    const NSInteger NUMBER_OF_BIG_OBJECTS = 2;
    RLMCredentials *credentials = [self basicCredentialsWithName:NSStringFromSelector(_cmd)
                                                        register:self.isParent];
    RLMUser *user = [self logInUserForCredentials:credentials];

    if (!self.isParent) {
        [self populateDataForUser:user partitionValue:@"foo"];
        return;
    }

    XCTestExpectation *ex = [self expectationWithDescription:@"download-realm"];
    RLMRealmConfiguration *c = [user configurationWithPartitionValue:@"foo"];
    XCTAssertFalse([[NSFileManager defaultManager] fileExistsAtPath:c.pathOnDisk isDirectory:nil]);
    RLMRealm *realm = [RLMRealm realmWithConfiguration:c error:nil];
    CHECK_COUNT(0, Person, realm);
    [realm.syncSession suspend];

    // Wait for the child process to upload everything.
    RLMRunChildAndWait();

    auto fileSize = ^NSUInteger(NSString *path) {
        NSDictionary *attributes = [[NSFileManager defaultManager] attributesOfItemAtPath:path error:nil];
        return [(NSNumber *)attributes[NSFileSize] unsignedLongLongValue];
    };
    NSUInteger sizeBefore = fileSize(c.pathOnDisk);
    XCTAssertGreaterThan(sizeBefore, 0U);
    XCTAssertNotNil(RLMGetAnyCachedRealmForPath(c.pathOnDisk.UTF8String));

    [RLMRealm asyncOpenWithConfiguration:c
                           callbackQueue:dispatch_get_main_queue()
                                callback:^(RLMRealm * _Nullable realm, NSError * _Nullable error) {
        XCTAssertNil(error);
        CHECK_COUNT(NUMBER_OF_BIG_OBJECTS, HugeSyncObject, realm);
        [ex fulfill];
    }];
    [realm.syncSession resume];
    [self waitForExpectationsWithTimeout:2.0 handler:nil];

    XCTAssertGreaterThan(fileSize(c.pathOnDisk), sizeBefore);
    XCTAssertNotNil(RLMGetAnyCachedRealmForPath(c.pathOnDisk.UTF8String));
    CHECK_COUNT(NUMBER_OF_BIG_OBJECTS, HugeSyncObject, realm);

    (void)[realm configuration];
}

- (void)testDownloadCancelsOnAuthError {
    RLMCredentials *credentials = [self basicCredentialsWithName:NSStringFromSelector(_cmd)
                                                        register:self.isParent];
    RLMUser *user = [self logInUserForCredentials:credentials];
    [self manuallySetAccessTokenForUser:user value:[self badAccessToken]];
    [self manuallySetRefreshTokenForUser:user value:[self badAccessToken]];
    auto ex = [self expectationWithDescription:@"async open"];
    auto c = [user configurationWithPartitionValue:@"foo"];
    [RLMRealm asyncOpenWithConfiguration:c callbackQueue:dispatch_get_main_queue()
                                callback:^(RLMRealm *realm, NSError *error) {
        XCTAssertNil(realm);
        XCTAssertNotNil(error);
        [ex fulfill];
    }];
    [self waitForExpectationsWithTimeout:2.0 handler:nil];
}

- (void)testCancelDownload {
    RLMCredentials *credentials = [self basicCredentialsWithName:NSStringFromSelector(_cmd)
                                                        register:self.isParent];
    RLMUser *user = [self logInUserForCredentials:credentials];

    if (!self.isParent) {
        [self populateDataForUser:user partitionValue:@"foo"];
        return;
    }

    // Wait for the child process to upload everything.
    RLMRunChildAndWait();

    // Use a serial queue for asyncOpen to ensure that the first one adds
    // the completion block before the second one cancels it
    RLMSetAsyncOpenQueue(dispatch_queue_create("io.realm.asyncOpen", 0));

    XCTestExpectation *ex = [self expectationWithDescription:@"download-realm"];
    RLMRealmConfiguration *c = [user configurationWithPartitionValue:@"foo"];

    [RLMRealm asyncOpenWithConfiguration:c
                           callbackQueue:dispatch_get_main_queue()
                                callback:^(RLMRealm *realm, NSError *error) {
        XCTAssertNil(realm);
        XCTAssertNotNil(error);
        [ex fulfill];
    }];
    [[RLMRealm asyncOpenWithConfiguration:c
                            callbackQueue:dispatch_get_main_queue()
                                 callback:^(RLMRealm *, NSError *) {
        XCTFail(@"Cancelled callback got called");
    }] cancel];
    [self waitForExpectationsWithTimeout:2.0 handler:nil];
}

// FIXME: Dependancy on new stitch deployment
#if 0
- (void)testAsyncOpenProgressNotifications {
    RLMCredentials *credentials = [self basicCredentialsWithName:NSStringFromSelector(_cmd)
                                                        register:self.isParent];
    RLMSUser *user = [self logInUserForCredentials:credentials];

    if (!self.isParent) {
        [self populateDataForUser:user partitionValue:@"foo"];
        return;
    }

    RLMRunChildAndWait();

    XCTestExpectation *ex1 = [self expectationWithDescription:@"async open"];
    XCTestExpectation *ex2 = [self expectationWithDescription:@"download progress complete"];
    RLMRealmConfiguration *c = [user configurationWithPartitionValue:@"foo"];

    auto task = [RLMRealm asyncOpenWithConfiguration:c
                                       callbackQueue:dispatch_get_main_queue()
                                            callback:^(RLMRealm *realm, NSError *error) {
        XCTAssertNil(error);
        XCTAssertNotNil(realm);
        [ex1 fulfill];
    }];
    [task addProgressNotificationBlock:^(NSUInteger transferredBytes, NSUInteger transferrableBytes) {
        if (transferrableBytes > 0 && transferredBytes == transferrableBytes) {
            [ex2 fulfill];
        }
    }];
    [self waitForExpectationsWithTimeout:2.0 handler:nil];
}
#endif

- (void)testAsyncOpenConnectionTimeout {
    [self resetSyncManager];

    NSTask *task = [[NSTask alloc] init];
    NSString *directory = [@(__FILE__) stringByDeletingLastPathComponent];
    task.currentDirectoryPath = directory;
    task.launchPath = @"/usr/bin/ruby";
    task.arguments = @[[directory stringByAppendingPathComponent:@"run_baas.rb"], @"start_proxy", @"5678", @"2"];
    [task launch];

    RLMAppConfiguration *config = [[RLMAppConfiguration alloc] initWithBaseURL:@"http://localhost:5678"
                                                                     transport:[AsyncOpenConnectionTimeoutTransport new]
                                                                  localAppName:nil
                                                               localAppVersion:nil
                                                       defaultRequestTimeoutMS:60];
    RLMApp *app = [RLMApp appWithId:[[RealmObjectServer sharedServer] createApp] configuration:config];
    __block RLMUser* theUser;
    XCTestExpectation *expectation = [self expectationWithDescription:@""];
    [app loginWithCredential:[RLMCredentials anonymousCredentials] completion:^(RLMUser *user, NSError *error) {
        XCTAssertNil(error);
        theUser = user;
        [expectation fulfill];
    }];
    [self waitForExpectationsWithTimeout:20.0 handler:nil];

    RLMRealmConfiguration *c = [theUser configurationWithPartitionValue:@"foo"];
    RLMSyncConfiguration *syncConfig = c.syncConfiguration;
    syncConfig.cancelAsyncOpenOnNonFatalErrors = true;
    c.syncConfiguration = syncConfig;

    RLMSyncTimeoutOptions *timeoutOptions = [RLMSyncTimeoutOptions new];
    timeoutOptions.connectTimeout = 1000.0;
    [app syncManager].timeoutOptions = timeoutOptions;

    XCTestExpectation *ex = [self expectationWithDescription:@"async open"];
    [RLMRealm asyncOpenWithConfiguration:c
                           callbackQueue:dispatch_get_main_queue()
                                callback:^(RLMRealm *realm, NSError *error) {
        XCTAssertNotNil(error);
        XCTAssertEqual(error.code, ETIMEDOUT);
        XCTAssertEqual(error.domain, NSPOSIXErrorDomain);
        XCTAssertNil(realm);
        [ex fulfill];
    }];
    [self waitForExpectationsWithTimeout:10.0 handler:nil];
    [task terminate];
    [task waitUntilExit];
}

#pragma mark - Compact on Launch

- (void)testCompactOnLaunch {
    RLMCredentials *credentials = [self basicCredentialsWithName:NSStringFromSelector(_cmd)
                                                        register:self.isParent];
    RLMUser *user = [self logInUserForCredentials:credentials];
    NSString *partitionValue = self.appId;
    NSString *path;
    // Create a large object and then delete it in the next transaction so that
    // the file is bloated
    @autoreleasepool {
        RLMRealm *realm = [self openRealmForPartitionValue:partitionValue user:user];
        [realm beginWriteTransaction];
        [realm addObject:[HugeSyncObject objectWithRealmId:partitionValue]];
        [realm commitWriteTransaction];
        [self waitForUploadsForRealm:realm];

        [realm beginWriteTransaction];
        [realm deleteAllObjects];
        [realm commitWriteTransaction];
        [self waitForUploadsForRealm:realm];
        [self waitForDownloadsForRealm:realm];

        path = realm.configuration.pathOnDisk;
    }

    auto fileManager = NSFileManager.defaultManager;
    auto initialSize = [[fileManager attributesOfItemAtPath:path error:nil][NSFileSize] unsignedLongLongValue];

    // Reopen the file with a shouldCompactOnLaunch block and verify that it is
    // actually compacted
    auto config = [user configurationWithPartitionValue:partitionValue];
    __block bool blockCalled = false;
    __block NSUInteger usedSize = 0;
    config.shouldCompactOnLaunch = ^(NSUInteger, NSUInteger used) {
        usedSize = used;
        blockCalled = true;
        return YES;
    };

    @autoreleasepool {
        [RLMRealm realmWithConfiguration:config error:nil];
    }
    XCTAssertTrue(blockCalled);

    auto finalSize = [[fileManager attributesOfItemAtPath:path error:nil][NSFileSize] unsignedLongLongValue];
    XCTAssertLessThan(finalSize, initialSize);
    XCTAssertLessThanOrEqual(finalSize, usedSize + 4096U);
}

#pragma mark - Mongo Client

- (void)testFindOneAndModifyOptions {
    NSDictionary<NSString *, id<RLMBSON>> *projection = @{@"name": @1, @"breed": @1};
    NSDictionary<NSString *, id<RLMBSON>> *sort = @{@"age" : @1, @"coat" : @1};

    RLMFindOneAndModifyOptions *findOneAndModifyOptions1 = [[RLMFindOneAndModifyOptions alloc] init];
    XCTAssertNil(findOneAndModifyOptions1.projection);
    XCTAssertNil(findOneAndModifyOptions1.sort);
    XCTAssertFalse(findOneAndModifyOptions1.shouldReturnNewDocument);
    XCTAssertFalse(findOneAndModifyOptions1.upsert);

    RLMFindOneAndModifyOptions *findOneAndModifyOptions2 = [[RLMFindOneAndModifyOptions alloc] init];
    findOneAndModifyOptions2.projection = projection;
    findOneAndModifyOptions2.sort = sort;
    XCTAssertNotNil(findOneAndModifyOptions2.projection);
    XCTAssertNotNil(findOneAndModifyOptions2.sort);
    findOneAndModifyOptions2.shouldReturnNewDocument = YES;
    findOneAndModifyOptions2.upsert = YES;
    XCTAssertTrue(findOneAndModifyOptions2.shouldReturnNewDocument);
    XCTAssertTrue(findOneAndModifyOptions2.upsert);

    XCTAssertFalse([findOneAndModifyOptions2.projection isEqual:@{}]);
    XCTAssertTrue([findOneAndModifyOptions2.projection isEqual:projection]);
    XCTAssertFalse([findOneAndModifyOptions2.sort isEqual:@{}]);
    XCTAssertTrue([findOneAndModifyOptions2.sort isEqual:sort]);

    RLMFindOneAndModifyOptions *findOneAndModifyOptions3 = [[RLMFindOneAndModifyOptions alloc]
                                                            initWithProjection:projection
                                                            sort:sort
                                                            upsert:YES
                                                            shouldReturnNewDocument:YES];
    
    XCTAssertNotNil(findOneAndModifyOptions3.projection);
    XCTAssertNotNil(findOneAndModifyOptions3.sort);
    XCTAssertTrue(findOneAndModifyOptions3.shouldReturnNewDocument);
    XCTAssertTrue(findOneAndModifyOptions3.upsert);
    XCTAssertFalse([findOneAndModifyOptions3.projection isEqual:@{}]);
    XCTAssertTrue([findOneAndModifyOptions3.projection isEqual:projection]);
    XCTAssertFalse([findOneAndModifyOptions3.sort isEqual:@{}]);
    XCTAssertTrue([findOneAndModifyOptions3.sort isEqual:sort]);

    findOneAndModifyOptions3.projection = nil;
    findOneAndModifyOptions3.sort = nil;
    XCTAssertNil(findOneAndModifyOptions3.projection);
    XCTAssertNil(findOneAndModifyOptions3.sort);
    
    RLMFindOneAndModifyOptions *findOneAndModifyOptions4 = [[RLMFindOneAndModifyOptions alloc]
                                                            initWithProjection:nil
                                                            sort:nil
                                                            upsert:NO
                                                            shouldReturnNewDocument:NO];

    XCTAssertNil(findOneAndModifyOptions4.projection);
    XCTAssertNil(findOneAndModifyOptions4.sort);
    XCTAssertFalse(findOneAndModifyOptions4.upsert);
    XCTAssertFalse(findOneAndModifyOptions4.shouldReturnNewDocument);
}

- (void)testFindOptions {
    NSDictionary<NSString *, id<RLMBSON>> *projection = @{@"name": @1, @"breed": @1};
    NSDictionary<NSString *, id<RLMBSON>> *sort = @{@"age" : @1, @"coat" : @1};

    RLMFindOptions *findOptions1 = [[RLMFindOptions alloc] init];
    findOptions1.limit = 37;
    XCTAssertNil(findOptions1.projection);
    findOptions1.projection = projection;
    XCTAssertTrue([findOptions1.projection isEqual:projection]);
    XCTAssertNil(findOptions1.sort);
    findOptions1.sort = sort;
    XCTAssertTrue([findOptions1.sort isEqual:sort]);
    XCTAssertEqual(findOptions1.limit, 37);

    RLMFindOptions *findOptions2 = [[RLMFindOptions alloc] initWithProjection:projection
                                                                         sort:sort];
    XCTAssertTrue([findOptions2.projection isEqual:projection]);
    XCTAssertTrue([findOptions2.sort isEqual:sort]);
    XCTAssertEqual(findOptions2.limit, 0);
    
    RLMFindOptions *findOptions3 = [[RLMFindOptions alloc] initWithLimit:37
                                                              projection:projection
                                                                    sort:sort];
    XCTAssertTrue([findOptions3.projection isEqual:projection]);
    XCTAssertTrue([findOptions3.sort isEqual:sort]);
    XCTAssertEqual(findOptions3.limit, 37);

    findOptions3.projection = nil;
    findOptions3.sort = nil;
    XCTAssertNil(findOptions3.projection);
    XCTAssertNil(findOptions3.sort);

    RLMFindOptions *findOptions4 = [[RLMFindOptions alloc] initWithProjection:nil
                                                                         sort:nil];
    XCTAssertNil(findOptions4.projection);
    XCTAssertNil(findOptions4.sort);
    XCTAssertEqual(findOptions4.limit, 0);
}

- (void)testMongoInsert {
    XCTestExpectation *expectation = [self expectationWithDescription:@"should login anonymously"];
    __block RLMUser *syncUser;
    [self.app loginWithCredential:[RLMCredentials anonymousCredentials] completion:^(RLMUser * _Nullable user, NSError * _Nullable error) {
        XCTAssert(!error);
        XCTAssert(user);
        syncUser = user;
        [expectation fulfill];
    }];

    [self waitForExpectationsWithTimeout:60.0 handler:nil];

    RLMMongoClient *client = [syncUser mongoClientWithServiceName:@"mongodb1"];
    RLMMongoDatabase *database = [client databaseWithName:@"test_data"];
    RLMMongoCollection *collection = [database collectionWithName:@"Dog"];

    [self cleanupRemoteDocuments:collection];

    XCTestExpectation *insertOneExpectation = [self expectationWithDescription:@"should insert one document"];
    [collection insertOneDocument:@{@"name": @"fido", @"breed": @"cane corso"} completion:^(RLMObjectId * objectId, NSError * error) {
        XCTAssertTrue(![objectId.stringValue isEqualToString:@""]);
        XCTAssertNil(error);
        [insertOneExpectation fulfill];
    }];
    [self waitForExpectationsWithTimeout:60.0 handler:nil];

    XCTestExpectation *insertManyExpectation = [self expectationWithDescription:@"should insert one document"];
    [collection insertManyDocuments:@[
        @{@"name": @"fido", @"breed": @"cane corso"},
        @{@"name": @"fido", @"breed": @"cane corso"},
        @{@"name": @"rex", @"breed": @"tibetan mastiff"}]
                         completion:^(NSArray<RLMObjectId *> * objectIds, NSError * error) {
        XCTAssertTrue(objectIds.count > 0);
        XCTAssertNil(error);
        [insertManyExpectation fulfill];
    }];
    [self waitForExpectationsWithTimeout:60.0 handler:nil];

    XCTestExpectation *findExpectation = [self expectationWithDescription:@"should find documents"];
    RLMFindOptions *options = [[RLMFindOptions alloc] initWithLimit:0 projection:nil sort:nil];
    [collection findWhere:@{@"name": @"fido", @"breed": @"cane corso"}
                  options:options
               completion:^(NSArray<NSDictionary *> * documents, NSError * error) {
        XCTAssertEqual((int)documents.count, 3);
        XCTAssertNil(error);
        [findExpectation fulfill];
    }];
    [self waitForExpectationsWithTimeout:60.0 handler:nil];
}

- (void)testMongoFind {
    XCTestExpectation *expectation = [self expectationWithDescription:@"should login anonymously"];
    __block RLMUser *syncUser;
    [self.app loginWithCredential:[RLMCredentials anonymousCredentials] completion:^(RLMUser * _Nullable user, NSError * _Nullable error) {
        XCTAssert(!error);
        XCTAssert(user);
        syncUser = user;
        [expectation fulfill];
    }];

    [self waitForExpectationsWithTimeout:60.0 handler:nil];

    RLMMongoClient *client = [syncUser mongoClientWithServiceName:@"mongodb1"];
    RLMMongoDatabase *database = [client databaseWithName:@"test_data"];
    RLMMongoCollection *collection = [database collectionWithName:@"Dog"];

    [self cleanupRemoteDocuments:collection];

    XCTestExpectation *insertManyExpectation = [self expectationWithDescription:@"should insert one document"];
    [collection insertManyDocuments:@[
        @{@"name": @"fido", @"breed": @"cane corso"},
        @{@"name": @"fido", @"breed": @"cane corso"},
        @{@"name": @"rex", @"breed": @"tibetan mastiff"}]
                         completion:^(NSArray<RLMObjectId *> * objectIds, NSError * error) {
        XCTAssertTrue(objectIds.count > 0);
        XCTAssertNil(error);
        [insertManyExpectation fulfill];
    }];
    [self waitForExpectationsWithTimeout:60.0 handler:nil];

    XCTestExpectation *findExpectation = [self expectationWithDescription:@"should find documents"];
    RLMFindOptions *options = [[RLMFindOptions alloc] initWithLimit:0 projection:nil sort:nil];
    [collection findWhere:@{@"name": @"fido", @"breed": @"cane corso"}
                  options:options
               completion:^(NSArray<NSDictionary *> * documents, NSError * error) {
        XCTAssertEqual((int)documents.count, 2);
        XCTAssertNil(error);
        [findExpectation fulfill];
    }];
    [self waitForExpectationsWithTimeout:60.0 handler:nil];

    XCTestExpectation *findExpectation2 = [self expectationWithDescription:@"should find documents"];
    [collection findWhere:@{@"name": @"fido", @"breed": @"cane corso"}
               completion:^(NSArray<NSDictionary *> * documents, NSError * error) {
        XCTAssertEqual((int)documents.count, 2);
        XCTAssertNil(error);
        [findExpectation2 fulfill];
    }];
    [self waitForExpectationsWithTimeout:60.0 handler:nil];

    XCTestExpectation *findExpectation3 = [self expectationWithDescription:@"should not find documents"];
    [collection findWhere:@{@"name": @"should not exist", @"breed": @"should not exist"}
               completion:^(NSArray<NSDictionary *> * documents, NSError * error) {
        XCTAssertEqual(documents.count, NSUInteger(0));
        XCTAssertNil(error);
        [findExpectation3 fulfill];
    }];
    [self waitForExpectationsWithTimeout:60.0 handler:nil];

    XCTestExpectation *findExpectation4 = [self expectationWithDescription:@"should not find documents"];
    [collection findWhere:@{}
               completion:^(NSArray<NSDictionary *> * documents, NSError * error) {
        XCTAssertTrue(documents.count > 0);
        XCTAssertNil(error);
        [findExpectation4 fulfill];
    }];
    [self waitForExpectationsWithTimeout:60.0 handler:nil];

    XCTestExpectation *findOneExpectation1 = [self expectationWithDescription:@"should find documents"];
    [collection findOneDocumentWhere:@{@"name": @"fido", @"breed": @"cane corso"}
                          completion:^(NSDictionary * document, NSError * error) {
        XCTAssertTrue([document[@"name"] isEqualToString:@"fido"]);
        XCTAssertTrue([document[@"breed"] isEqualToString:@"cane corso"]);
        XCTAssertNil(error);
        [findOneExpectation1 fulfill];
    }];
    [self waitForExpectationsWithTimeout:60.0 handler:nil];

    XCTestExpectation *findOneExpectation2 = [self expectationWithDescription:@"should find documents"];
    [collection findOneDocumentWhere:@{@"name": @"fido", @"breed": @"cane corso"}
                             options:options
                          completion:^(NSDictionary * document, NSError * error) {
        XCTAssertTrue([document[@"name"] isEqualToString:@"fido"]);
        XCTAssertTrue([document[@"breed"] isEqualToString:@"cane corso"]);
        XCTAssertNil(error);
        [findOneExpectation2 fulfill];
    }];
    [self waitForExpectationsWithTimeout:60.0 handler:nil];
}

- (void)testMongoAggregateAndCount {
    XCTestExpectation *expectation = [self expectationWithDescription:@"should login anonymously"];
    __block RLMUser *syncUser;
    [self.app loginWithCredential:[RLMCredentials anonymousCredentials] completion:^(RLMUser * _Nullable user, NSError * _Nullable error) {
        XCTAssert(!error);
        XCTAssert(user);
        syncUser = user;
        [expectation fulfill];
    }];

    [self waitForExpectationsWithTimeout:60.0 handler:nil];

    RLMMongoClient *client = [syncUser mongoClientWithServiceName:@"mongodb1"];
    RLMMongoDatabase *database = [client databaseWithName:@"test_data"];
    RLMMongoCollection *collection = [database collectionWithName:@"Dog"];

    [self cleanupRemoteDocuments:collection];

    XCTestExpectation *insertManyExpectation = [self expectationWithDescription:@"should insert one document"];
    [collection insertManyDocuments:@[
        @{@"name": @"fido", @"breed": @"cane corso"},
        @{@"name": @"fido", @"breed": @"cane corso"},
        @{@"name": @"rex", @"breed": @"tibetan mastiff"}]
                         completion:^(NSArray<RLMObjectId *> * objectIds, NSError * error) {
        XCTAssertTrue(objectIds.count > 0);
        XCTAssertNil(error);
        [insertManyExpectation fulfill];
    }];
    [self waitForExpectationsWithTimeout:60.0 handler:nil];

    XCTestExpectation *aggregateExpectation1 = [self expectationWithDescription:@"should aggregate documents"];
    [collection aggregateWithPipeline:@[@{@"name" : @"fido"}]
                           completion:^(NSArray<NSDictionary *> * documents, NSError * error) {
        XCTAssertNotNil(error);
        XCTAssertTrue([error.domain.description isEqualToString:@"realm::app::ServiceError"]);
        XCTAssertNil(documents);
        [aggregateExpectation1 fulfill];
    }];
    [self waitForExpectationsWithTimeout:60.0 handler:nil];

    XCTestExpectation *aggregateExpectation2 = [self expectationWithDescription:@"should aggregate documents"];
    [collection aggregateWithPipeline:@[@{@"$match" : @{@"name" : @"fido"}}, @{@"$group" : @{@"_id" : @"$name"}}]
                           completion:^(NSArray<NSDictionary *> * documents, NSError * error) {
        XCTAssertNotNil(documents);
        XCTAssertTrue(documents.count > 0);
        XCTAssertNil(error);
        [aggregateExpectation2 fulfill];
    }];
    [self waitForExpectationsWithTimeout:60.0 handler:nil];

    XCTestExpectation *countExpectation1 = [self expectationWithDescription:@"should aggregate documents"];
    [collection countWhere:@{@"name" : @"fido"}
                completion:^(NSInteger count, NSError * error) {
        XCTAssertTrue(count > 0);
        XCTAssertNil(error);
        [countExpectation1 fulfill];
    }];
    [self waitForExpectationsWithTimeout:60.0 handler:nil];

    XCTestExpectation *countExpectation2 = [self expectationWithDescription:@"should aggregate documents"];
    [collection countWhere:@{@"name" : @"fido"}
                     limit:1
                completion:^(NSInteger count, NSError * error) {
        XCTAssertEqual(count, 1);
        XCTAssertNil(error);
        [countExpectation2 fulfill];
    }];
    [self waitForExpectationsWithTimeout:60.0 handler:nil];
}

- (void)testMongoUpdate {
    XCTestExpectation *expectation = [self expectationWithDescription:@"should login anonymously"];
    __block RLMUser *syncUser;
    [self.app loginWithCredential:[RLMCredentials anonymousCredentials] completion:^(RLMUser * _Nullable user, NSError * _Nullable error) {
        XCTAssert(!error);
        XCTAssert(user);
        syncUser = user;
        [expectation fulfill];
    }];

    [self waitForExpectationsWithTimeout:60.0 handler:nil];

    RLMMongoClient *client = [syncUser mongoClientWithServiceName:@"mongodb1"];
    RLMMongoDatabase *database = [client databaseWithName:@"test_data"];
    RLMMongoCollection *collection = [database collectionWithName:@"Dog"];

    [self cleanupRemoteDocuments:collection];

    XCTestExpectation *updateExpectation1 = [self expectationWithDescription:@"should update document"];
    [collection updateOneDocumentWhere:@{@"name" : @"scrabby doo"}
                        updateDocument:@{@"name" : @"scooby"}
                                upsert:YES
                            completion:^(RLMUpdateResult * result, NSError * error) {
        XCTAssertNotNil(result);
        XCTAssertNotNil(result.objectId);
        XCTAssertEqual(result.modifiedCount, (NSUInteger)0);
        XCTAssertEqual(result.matchedCount, (NSUInteger)0);
        XCTAssertNil(error);
        [updateExpectation1 fulfill];
    }];
    [self waitForExpectationsWithTimeout:60.0 handler:nil];

    XCTestExpectation *updateExpectation2 = [self expectationWithDescription:@"should update document"];
    [collection updateOneDocumentWhere:@{@"name" : @"scooby"}
                        updateDocument:@{@"name" : @"fred"}
                                upsert:NO
                            completion:^(RLMUpdateResult * result, NSError * error) {
        XCTAssertNotNil(result);
        XCTAssertNil(result.objectId);
        XCTAssertEqual(result.modifiedCount, (NSUInteger)1);
        XCTAssertEqual(result.matchedCount, (NSUInteger)1);
        XCTAssertNil(error);
        [updateExpectation2 fulfill];
    }];
    [self waitForExpectationsWithTimeout:60.0 handler:nil];

    XCTestExpectation *updateExpectation3 = [self expectationWithDescription:@"should update document"];
    [collection updateOneDocumentWhere:@{@"name" : @"fred"}
                        updateDocument:@{@"name" : @"scrabby"}
                            completion:^(RLMUpdateResult * result, NSError * error) {
        XCTAssertNotNil(result);
        XCTAssertNil(result.objectId);
        XCTAssertEqual(result.modifiedCount, (NSUInteger)1);
        XCTAssertEqual(result.matchedCount, (NSUInteger)1);
        XCTAssertNil(error);
        [updateExpectation3 fulfill];
    }];
    [self waitForExpectationsWithTimeout:60.0 handler:nil];

    XCTestExpectation *updateManyExpectation1 = [self expectationWithDescription:@"should update many documents"];
    [collection updateManyDocumentsWhere:@{@"name" : @"scrabby"}
                          updateDocument:@{@"name" : @"fred"}
                              completion:^(RLMUpdateResult * result, NSError * error) {
        XCTAssertNotNil(result);
        XCTAssertNil(result.objectId);
        XCTAssertEqual(result.modifiedCount, (NSUInteger)1);
        XCTAssertEqual(result.matchedCount, (NSUInteger)1);
        XCTAssertNil(error);
        [updateManyExpectation1 fulfill];
    }];
    [self waitForExpectationsWithTimeout:60.0 handler:nil];

    XCTestExpectation *updateManyExpectation2 = [self expectationWithDescription:@"should update many documents"];
    [collection updateManyDocumentsWhere:@{@"name" : @"john"}
                          updateDocument:@{@"name" : @"alex"}
                                  upsert:YES
                              completion:^(RLMUpdateResult * result, NSError * error) {
        XCTAssertNotNil(result);
        XCTAssertNotNil(result.objectId);
        XCTAssertEqual(result.modifiedCount, (NSUInteger)0);
        XCTAssertEqual(result.matchedCount, (NSUInteger)0);
        XCTAssertNil(error);
        [updateManyExpectation2 fulfill];
    }];
    [self waitForExpectationsWithTimeout:60.0 handler:nil];
}

- (void)testMongoFindAndModify {
    XCTestExpectation *expectation = [self expectationWithDescription:@"should login anonymously"];
    __block RLMUser *syncUser;
    [self.app loginWithCredential:[RLMCredentials anonymousCredentials] completion:^(RLMUser * _Nullable user, NSError * _Nullable error) {
        XCTAssert(!error);
        XCTAssert(user);
        syncUser = user;
        [expectation fulfill];
    }];

    [self waitForExpectationsWithTimeout:60.0 handler:nil];

    RLMMongoClient *client = [syncUser mongoClientWithServiceName:@"mongodb1"];
    RLMMongoDatabase *database = [client databaseWithName:@"test_data"];
    RLMMongoCollection *collection = [database collectionWithName:@"Dog"];

    [self cleanupRemoteDocuments:collection];

    RLMFindOneAndModifyOptions *findAndModifyOptions = [[RLMFindOneAndModifyOptions alloc] initWithProjection:@{@"name" : @1, @"breed" : @1}
                                                                                                         sort:@{@"name" : @1, @"breed" : @1}
                                                                                                       upsert:YES
                                                                                      shouldReturnNewDocument:YES];

    XCTestExpectation *findOneAndUpdateExpectation1 = [self expectationWithDescription:@"should find one document and update"];
    [collection findOneAndUpdateWhere:@{@"name" : @"alex"}
                       updateDocument:@{@"name" : @"max"}
                              options:findAndModifyOptions
                           completion:^(NSDictionary * document, NSError * error) {
        XCTAssertTrue([document[@"name"] isEqualToString:@"max"]);
        XCTAssertNil(error);
        [findOneAndUpdateExpectation1 fulfill];
    }];
    [self waitForExpectationsWithTimeout:60.0 handler:nil];

    XCTestExpectation *findOneAndUpdateExpectation2 = [self expectationWithDescription:@"should find one document and update"];
    [collection findOneAndUpdateWhere:@{@"name" : @"max"}
                       updateDocument:@{@"name" : @"john"}
                           completion:^(NSDictionary * document, NSError * error) {
        XCTAssertTrue([document[@"name"] isEqualToString:@"max"]);
        XCTAssertNil(error);
        [findOneAndUpdateExpectation2 fulfill];
    }];
    [self waitForExpectationsWithTimeout:60.0 handler:nil];

    XCTestExpectation *findOneAndReplaceExpectation1 = [self expectationWithDescription:@"should find one document and replace"];
    [collection findOneAndReplaceWhere:@{@"name" : @"alex"}
                   replacementDocument:@{@"name" : @"max"}
                               options:findAndModifyOptions
                            completion:^(NSDictionary * document, NSError * error) {
        XCTAssertTrue([document[@"name"] isEqualToString:@"max"]);
        XCTAssertNil(error);
        [findOneAndReplaceExpectation1 fulfill];
    }];
    [self waitForExpectationsWithTimeout:60.0 handler:nil];

    XCTestExpectation *findOneAndReplaceExpectation2 = [self expectationWithDescription:@"should find one document and replace"];
    [collection findOneAndReplaceWhere:@{@"name" : @"max"}
                   replacementDocument:@{@"name" : @"john"}
                            completion:^(NSDictionary * document, NSError * error) {
        XCTAssertTrue([document[@"name"] isEqualToString:@"max"]);
        XCTAssertNil(error);
        [findOneAndReplaceExpectation2 fulfill];
    }];
    [self waitForExpectationsWithTimeout:60.0 handler:nil];
}

- (void)testMongoDelete {

    XCTestExpectation *expectation = [self expectationWithDescription:@"should login anonymously"];
    __block RLMUser *syncUser;
    [self.app loginWithCredential:[RLMCredentials anonymousCredentials] completion:^(RLMUser * _Nullable user, NSError * _Nullable error) {
        XCTAssert(!error);
        XCTAssert(user);
        syncUser = user;
        [expectation fulfill];
    }];

    [self waitForExpectationsWithTimeout:60.0 handler:nil];

    RLMMongoClient *client = [syncUser mongoClientWithServiceName:@"mongodb1"];
    RLMMongoDatabase *database = [client databaseWithName:@"test_data"];
    RLMMongoCollection *collection = [database collectionWithName:@"Dog"];

    [self cleanupRemoteDocuments:collection];
    __block RLMObjectId * fidoObjectId;
    __block RLMObjectId * rexObjectId;

    XCTestExpectation *insertManyExpectation = [self expectationWithDescription:@"should insert one document"];
    [collection insertManyDocuments:@[
        @{@"name": @"fido", @"breed": @"cane corso"},
        @{@"name": @"rex", @"breed": @"tibetan mastiff"},
        @{@"name": @"john", @"breed": @"tibetan mastiff"}]
                         completion:^(NSArray<RLMObjectId *> * objectIds, NSError * error) {
        XCTAssertEqual((int)objectIds.count, 3);
        XCTAssertNil(error);
        fidoObjectId = objectIds[0];
        rexObjectId = objectIds[1];
        [insertManyExpectation fulfill];
    }];
    [self waitForExpectationsWithTimeout:60.0 handler:nil];

    XCTestExpectation *deleteOneExpectation1 = [self expectationWithDescription:@"should delete first document in collection"];
    [collection deleteOneDocumentWhere:@{@"_id" : rexObjectId}
                            completion:^(NSInteger count, NSError * error) {
        XCTAssertTrue(count == 1);
        XCTAssertNil(error);
        [deleteOneExpectation1 fulfill];
    }];
    [self waitForExpectationsWithTimeout:60.0 handler:nil];

    XCTestExpectation *findExpectation1 = [self expectationWithDescription:@"should find documents"];
    [collection findWhere:@{}
               completion:^(NSArray<NSDictionary *> * documents, NSError * error) {
        XCTAssertEqual((int)documents.count, 2);
        XCTAssertTrue([documents[0][@"name"] isEqualToString:@"fido"]);
        XCTAssertNil(error);
        [findExpectation1 fulfill];
    }];
    [self waitForExpectationsWithTimeout:60.0 handler:nil];

    XCTestExpectation *deleteManyExpectation1 = [self expectationWithDescription:@"should delete many documents"];
    [collection deleteManyDocumentsWhere:@{@"name" : @"rex"}
                              completion:^(NSInteger count, NSError * error) {
        XCTAssertTrue(count == 0);
        XCTAssertNil(error);
        [deleteManyExpectation1 fulfill];
    }];
    [self waitForExpectationsWithTimeout:60.0 handler:nil];

    XCTestExpectation *deleteManyExpectation2 = [self expectationWithDescription:@"should delete many documents"];
    [collection deleteManyDocumentsWhere:@{@"breed" : @"cane corso"}
                              completion:^(NSInteger count, NSError * error) {
        XCTAssertTrue(count == 1);
        XCTAssertNil(error);
        [deleteManyExpectation2 fulfill];
    }];
    [self waitForExpectationsWithTimeout:60.0 handler:nil];

    XCTestExpectation *findOneAndDeleteExpectation1 = [self expectationWithDescription:@"should find one and delete"];
    [collection findOneAndDeleteWhere:@{@"name": @"john"}
                           completion:^(NSDictionary<NSString *, id<RLMBSON>> * document, NSError * error) {
        XCTAssertNotNil(document);
        NSString *name = (NSString *)document[@"name"];
        XCTAssertTrue([name isEqualToString:@"john"]);
        XCTAssertNil(error);
        [findOneAndDeleteExpectation1 fulfill];
    }];
    [self waitForExpectationsWithTimeout:60.0 handler:nil];

    // FIXME: It seems there is a possible server bug that does not handle
    // `projection` in `RLMFindOneAndModifyOptions` correctly. The returned error is:
    // "expected pre-image to match projection matcher"
    /*
    XCTestExpectation *findOneAndDeleteExpectation2 = [self expectationWithDescription:@"should find one and delete"];
    NSDictionary<NSString *, id<RLMBSON>> *projection = @{@"name": @1, @"breed": @1};
    NSDictionary<NSString *, id<RLMBSON>> *sort = @{@"_id" : @1, @"breed" : @1};
    RLMFindOneAndModifyOptions *findOneAndModifyOptions = [[RLMFindOneAndModifyOptions alloc]
                                                           initWithProjection:projection
                                                           sort:sort
                                                           upsert:YES
                                                           shouldReturnNewDocument:YES];
    
    [collection findOneAndDeleteWhere:@{@"name": @"john"}
                              options:findOneAndModifyOptions
                           completion:^(NSDictionary<NSString *, id<RLMBSON>> * document, NSError * error) {
        XCTAssertNil(document);
        XCTAssertNil(error);
        [findOneAndDeleteExpectation2 fulfill];
    }];
    [self waitForExpectationsWithTimeout:60.0 handler:nil];
    */
}

#pragma mark - Read Only

- (RLMSyncUser *)userForTest:(SEL)sel {
    return [self logInUserForCredentials:[RLMObjectServerTests basicCredentialsWithName:NSStringFromSelector(sel)
                                                                               register:self.isParent]
                                  server:[RLMObjectServerTests authServerURL]];
}

- (void)testPartialSyncCannotBeReadOnly {
    RLMSyncUser *user = [self userForTest:_cmd];
    RLMRealmConfiguration *config = [user configurationWithURL:nil fullSynchronization:NO];
    RLMAssertThrowsWithReason(config.readOnly = true,
                              @"Read-only mode is not supported for query-based sync.");
}

- (void)testOpenSynchronouslyInReadOnlyBeforeRemoteSchemaIsInitialized {
    NSURL *url = REALM_URL();
    RLMSyncUser *user = [self userForTest:_cmd];

    if (self.isParent) {
        RLMRealmConfiguration *config = [user configurationWithURL:url fullSynchronization:YES];
        config.readOnly = true;
        RLMRealm *realm = [RLMRealm realmWithConfiguration:config error:nil];
        CHECK_COUNT(0, SyncObject, realm);
        RLMRunChildAndWait();
        [self waitForDownloadsForUser:user realms:@[realm] realmURLs:@[url] expectedCounts:@[@3]];
    } else {
        RLMRealm *realm = [self openRealmForURL:url user:user];
        [self addSyncObjectsToRealm:realm descriptions:@[@"child-1", @"child-2", @"child-3"]];
        [self waitForUploadsForRealm:realm];
        CHECK_COUNT(3, SyncObject, realm);
    }
}

- (void)testAddPropertyToReadOnlyRealmWithExistingLocalCopy {
    NSURL *url = REALM_URL();
    RLMSyncUser *user = [self userForTest:_cmd];

    if (!self.isParent) {
        RLMRealm *realm = [self openRealmForURL:url user:user];
        [self addSyncObjectsToRealm:realm descriptions:@[@"child-1", @"child-2", @"child-3"]];
        [self waitForUploadsForRealm:realm];
        return;
    }
    RLMRunChildAndWait();

    RLMRealmConfiguration *config = [user configurationWithURL:url fullSynchronization:YES];
    config.readOnly = true;
    @autoreleasepool {
        (void)[self asyncOpenRealmWithConfiguration:config];
    }

    RLMObjectSchema *objectSchema = [RLMObjectSchema schemaForObjectClass:SyncObject.class];
    objectSchema.properties = [RLMObjectSchema schemaForObjectClass:HugeSyncObject.class].properties;
    config.customSchema = [[RLMSchema alloc] init];
    config.customSchema.objectSchema = @[objectSchema];

    RLMAssertThrowsWithReason([RLMRealm realmWithConfiguration:config error:nil],
                              @"Property 'SyncObject.dataProp' has been added.");

    @autoreleasepool {
        NSError *error = [self asyncOpenErrorWithConfiguration:config];
        XCTAssertNotEqual([error.localizedDescription rangeOfString:@"Property 'SyncObject.dataProp' has been added."].location,
                          NSNotFound);
    }
}

- (void)testAddPropertyToReadOnlyRealmWithAsyncOpen {
    NSURL *url = REALM_URL();
    RLMSyncUser *user = [self userForTest:_cmd];

    if (!self.isParent) {
        RLMRealm *realm = [self openRealmForURL:url user:user];
        [self addSyncObjectsToRealm:realm descriptions:@[@"child-1", @"child-2", @"child-3"]];
        [self waitForUploadsForRealm:realm];
        return;
    }
    RLMRunChildAndWait();

    RLMRealmConfiguration *config = [user configurationWithURL:url fullSynchronization:YES];
    config.readOnly = true;

    RLMObjectSchema *objectSchema = [RLMObjectSchema schemaForObjectClass:SyncObject.class];
    objectSchema.properties = [RLMObjectSchema schemaForObjectClass:HugeSyncObject.class].properties;
    config.customSchema = [[RLMSchema alloc] init];
    config.customSchema.objectSchema = @[objectSchema];

    @autoreleasepool {
        NSError *error = [self asyncOpenErrorWithConfiguration:config];
        XCTAssertNotEqual([error.localizedDescription rangeOfString:@"Property 'SyncObject.dataProp' has been added."].location,
                          NSNotFound);
    }
}

@end<|MERGE_RESOLUTION|>--- conflicted
+++ resolved
@@ -20,11 +20,8 @@
 #import "RLMUser+ObjectServerTests.h"
 #import "RLMUser_Private.hpp"
 
-<<<<<<< HEAD
 #import "RLMCredentials.h"
-=======
 #import "RLMObjectSchema_Private.hpp"
->>>>>>> 5fb76510
 #import "RLMRealm+Sync.h"
 #import "RLMRealmConfiguration_Private.h"
 #import "RLMRealmUtil.hpp"
@@ -66,28 +63,37 @@
 
 #pragma mark - App Tests
 
--(NSString*)generateRandomString:(int)num {
-    NSMutableString* string = [NSMutableString stringWithCapacity:num];
+- (NSString *)generateRandomString:(int)num {
+    NSMutableString *string = [NSMutableString stringWithCapacity:num];
     for (int i = 0; i < num; i++) {
-        [string appendFormat:@"%C", (unichar)('a' + arc4random_uniform(26))];
+        [string appendFormat:@"%c", (char)('a' + arc4random_uniform(26))];
     }
     return string;
+}
+
+- (RLMUser *)anonymousUser {
+    XCTestExpectation *expectation = [self expectationWithDescription:@"anonymous login"];
+    __block RLMUser *user;
+    [self.app loginWithCredential:[RLMCredentials anonymousCredentials] completion:^(RLMUser *u, NSError *error) {
+        XCTAssertNil(error);
+        XCTAssertNotNil(u);
+        user = u;
+        [expectation fulfill];
+    }];
+    [self waitForExpectationsWithTimeout:10.0 handler:nil];
+    return user;
+}
+
+- (RLMUser *)userForTest:(SEL)sel {
+    return [self logInUserForCredentials:[self basicCredentialsWithName:NSStringFromSelector(sel)
+                                                                             register:self.isParent]];
 }
 
 #pragma mark - Authentication and Tokens
 
 - (void)testAnonymousAuthentication {
     RLMApp *app = [RLMApp appWithId:self.appId configuration:[self defaultAppConfiguration]];
-    XCTestExpectation *expectation = [self expectationWithDescription:@"should login anonymously"];
-    __block RLMUser *syncUser;
-    [app loginWithCredential:[RLMCredentials anonymousCredentials] completion:^(RLMUser * _Nullable user, NSError * _Nullable error) {
-        XCTAssert(!error);
-        XCTAssert(user);
-        syncUser = user;
-        [expectation fulfill];
-    }];
-
-    [self waitForExpectationsWithTimeout:60.0 handler:nil];
+    RLMUser *syncUser = self.anonymousUser;
 
     RLMUser *currentUser = [app currentUser];
     XCTAssert([currentUser.identity isEqualToString:syncUser.identity]);
@@ -96,90 +102,48 @@
 }
 
 - (void)testCallFunction {
-    RLMApp *app = [RLMApp appWithId:self.appId configuration:[self defaultAppConfiguration]];
-    XCTestExpectation *expectation = [self expectationWithDescription:@"should login anonymously"];
-    __block RLMUser *syncUser;
-    [app loginWithCredential:[RLMCredentials anonymousCredentials] completion:^(RLMUser *user, NSError *error) {
-        XCTAssert(!error);
-        XCTAssert(user);
-        syncUser = user;
-        [expectation fulfill];
-    }];
-
-    [self waitForExpectationsWithTimeout:60.0 handler:nil];
-    [syncUser callFunctionNamed:@"sum"
-                      arguments:@[@1, @2, @3, @4, @5]
-                completionBlock:^(id<RLMBSON> bson, NSError *error) {
+    [self.anonymousUser callFunctionNamed:@"sum"
+                                arguments:@[@1, @2, @3, @4, @5]
+                          completionBlock:^(id<RLMBSON> bson, NSError *error) {
         XCTAssert(!error);
         XCTAssertEqual([((NSNumber *)bson) intValue], 15);
     }];
 }
 
 - (void)testLogoutCurrentUser {
-    RLMApp *app = [RLMApp appWithId:self.appId configuration:[self defaultAppConfiguration]];
+    RLMUser *user = self.anonymousUser;
     XCTestExpectation *expectation = [self expectationWithDescription:@"should log out current user"];
-    __block RLMUser *syncUser;
-    [app loginWithCredential:[RLMCredentials anonymousCredentials] completion:^(RLMUser * _Nullable user, NSError * _Nullable error) {
-        XCTAssert(!error);
-        XCTAssert(user);
-        syncUser = user;
-
-        [syncUser logOutWithCompletion:^(NSError * _Nullable error) {
-            XCTAssert(!error);
-            XCTAssert(syncUser.state == RLMUserStateRemoved);
-            [expectation fulfill];
-        }];
+    [self.app.currentUser logOutWithCompletion:^(NSError *error) {
+        XCTAssertNil(error);
+        XCTAssertEqual(user.state, RLMUserStateRemoved);
+        [expectation fulfill];
     }];
 
     [self waitForExpectationsWithTimeout:60.0 handler:nil];
 }
 
 - (void)testLogoutSpecificUser {
-    RLMApp *app = [RLMApp appWithId:self.appId configuration:[self defaultAppConfiguration]];
-    XCTestExpectation *expectation = [self expectationWithDescription:@"should log out specific user"];
-    __block RLMUser *syncUser;
-    [app loginWithCredential:[RLMCredentials anonymousCredentials] completion:^(RLMUser * _Nullable user, NSError * _Nullable error) {
-        XCTAssert(!error);
-        XCTAssert(user);
-        syncUser = user;
-
-        [syncUser logOutWithCompletion:^(NSError * _Nullable) {
-            XCTAssert(!error);
-            XCTAssert(syncUser.state == RLMUserStateRemoved);
-            [expectation fulfill];
-        }];
+    RLMUser *syncUser = self.anonymousUser;
+    XCTestExpectation *expectation = [self expectationWithDescription:@"should log out current user"];
+    [syncUser logOutWithCompletion:^(NSError *error) {
+        XCTAssertNil(error);
+        XCTAssertEqual(syncUser.state, RLMUserStateRemoved);
+        [expectation fulfill];
     }];
 
     [self waitForExpectationsWithTimeout:60.0 handler:nil];
 }
 
 - (void)testSwitchUser {
-    RLMApp *app = [RLMApp appWithId:self.appId configuration:[self defaultAppConfiguration]];
-
-    XCTestExpectation *loginExpectationA = [self expectationWithDescription:@"should login user A"];
-    XCTestExpectation *loginExpectationB = [self expectationWithDescription:@"should login user B"];
-
-    __block RLMUser *syncUserA;
-    __block RLMUser *syncUserB;
-    [app loginWithCredential:[RLMCredentials anonymousCredentials] completion:^(RLMUser * _Nullable user, NSError * _Nullable error) {
-        XCTAssert(!error);
-        XCTAssert(user);
-        syncUserA = user;
-        [loginExpectationA fulfill];
-    }];
-
-    [self waitForExpectations:@[loginExpectationA] timeout:60.0];
-
-    [app loginWithCredential:[RLMCredentials anonymousCredentials] completion:^(RLMUser * _Nullable user, NSError * _Nullable error) {
-        XCTAssert(!error);
-        XCTAssert(user);
-        syncUserB = user;
-        [loginExpectationB fulfill];
-    }];
-
-    [self waitForExpectations:@[loginExpectationB] timeout:60.0];
-
-    XCTAssert([[app switchToUser:syncUserA].identity isEqualToString:syncUserA.identity]);
+    RLMApp *app = self.app;
+
+    RLMUser *syncUserA = [self anonymousUser];
+    RLMUser *syncUserB = [self userForTest:_cmd];
+
+    XCTAssertNotEqualObjects(syncUserA.identity, syncUserB.identity);
+    XCTAssertEqualObjects(app.currentUser.identity, syncUserB.identity);
+
+    XCTAssertEqualObjects([app switchToUser:syncUserA].identity, syncUserA.identity);
 }
 
 - (void)testRemoveUser {
@@ -194,7 +158,7 @@
 
     XCTestExpectation *removeUserExpectation = [self expectationWithDescription:@"should remove user"];
 
-    [secondUser removeWithCompletion:^(NSError * _Nullable error) {
+    [secondUser removeWithCompletion:^(NSError *error) {
         XCTAssert(!error);
         XCTAssert([app allUsers].count == 1);
         XCTAssert([[app currentUser].identity isEqualToString:firstUser.identity]);
@@ -213,7 +177,7 @@
     NSString *randomEmail = [NSString stringWithFormat:@"%@@%@.com", [self generateRandomString:10], [self generateRandomString:10]];
     NSString *randomPassword = [self generateRandomString:10];
 
-    [[app emailPasswordAuth] registerEmail:randomEmail password:randomPassword completion:^(NSError * _Nullable error) {
+    [[app emailPasswordAuth] registerEmail:randomEmail password:randomPassword completion:^(NSError *error) {
         XCTAssert(!error);
         [expectation fulfill];
     }];
@@ -227,7 +191,7 @@
 
     NSString *randomEmail = [NSString stringWithFormat:@"%@@%@.com", [self generateRandomString:10], [self generateRandomString:10]];
 
-    [[app emailPasswordAuth] confirmUser:randomEmail tokenId:@"a_token" completion:^(NSError * _Nullable error) {
+    [[app emailPasswordAuth] confirmUser:randomEmail tokenId:@"a_token" completion:^(NSError *error) {
         XCTAssertEqual(error.code, RLMAppErrorBadRequest);
         [expectation fulfill];
     }];
@@ -241,7 +205,7 @@
 
     NSString *randomEmail = [NSString stringWithFormat:@"%@@%@.com", [self generateRandomString:10], [self generateRandomString:10]];
 
-    [[app emailPasswordAuth] resendConfirmationEmail:randomEmail completion:^(NSError * _Nullable error) {
+    [[app emailPasswordAuth] resendConfirmationEmail:randomEmail completion:^(NSError *error) {
         XCTAssertEqual(error.code, RLMAppErrorUserNotFound);
         [expectation fulfill];
     }];
@@ -253,7 +217,7 @@
     RLMApp *app = [RLMApp appWithId:self.appId configuration:[self defaultAppConfiguration]];
     XCTestExpectation *expectation = [self expectationWithDescription:@"should try reset password and fail"];
 
-    [[app emailPasswordAuth] resetPasswordTo:@"APassword123" token:@"a_token" tokenId:@"a_token_id" completion:^(NSError * _Nullable error) {
+    [[app emailPasswordAuth] resetPasswordTo:@"APassword123" token:@"a_token" tokenId:@"a_token_id" completion:^(NSError *error) {
         XCTAssertEqual(error.code, RLMAppErrorBadRequest);
         [expectation fulfill];
     }];
@@ -268,7 +232,7 @@
     [[app emailPasswordAuth] callResetPasswordFunction:@"test@mongodb.com"
                                                            password:@"aPassword123"
                                                                args:@[@{}]
-                                                         completion:^(NSError * _Nullable error) {
+                                                         completion:^(NSError *error) {
         XCTAssertEqual(error.code, RLMAppErrorUserNotFound);
         [expectation fulfill];
     }];
@@ -297,7 +261,7 @@
     NSString *randomEmail = [NSString stringWithFormat:@"%@@%@.com", [self generateRandomString:10], [self generateRandomString:10]];
     NSString *randomPassword = [self generateRandomString:10];
 
-    [[app emailPasswordAuth] registerEmail:randomEmail password:randomPassword completion:^(NSError * _Nullable error) {
+    [[app emailPasswordAuth] registerEmail:randomEmail password:randomPassword completion:^(NSError *error) {
         XCTAssert(!error);
         [registerExpectation fulfill];
     }];
@@ -305,7 +269,7 @@
     [self waitForExpectations:@[registerExpectation] timeout:60.0];
 
     [app loginWithCredential:[RLMCredentials credentialsWithUsername:randomEmail password:randomPassword]
-                  completion:^(RLMUser * _Nullable user, NSError * _Nullable error) {
+                  completion:^(RLMUser *user, NSError *error) {
         XCTAssert(!error);
         XCTAssert(user);
         syncUser = user;
@@ -314,14 +278,14 @@
 
     [self waitForExpectations:@[loginExpectation] timeout:60.0];
 
-    [[syncUser apiKeyAuth] createApiKeyWithName:@"apiKeyName1" completion:^(RLMUserAPIKey * _Nullable userAPIKey, NSError * _Nullable error) {
+    [[syncUser apiKeyAuth] createApiKeyWithName:@"apiKeyName1" completion:^(RLMUserAPIKey *userAPIKey, NSError *error) {
         XCTAssert(!error);
         XCTAssert([userAPIKey.name isEqualToString:@"apiKeyName1"]);
         userAPIKeyA = userAPIKey;
         [createAPIKeyExpectationA fulfill];
     }];
 
-    [[syncUser apiKeyAuth] createApiKeyWithName:@"apiKeyName2" completion:^(RLMUserAPIKey * _Nullable userAPIKey, NSError * _Nullable error) {
+    [[syncUser apiKeyAuth] createApiKeyWithName:@"apiKeyName2" completion:^(RLMUserAPIKey *userAPIKey, NSError *error) {
         XCTAssert(!error);
         XCTAssert([userAPIKey.name isEqualToString:@"apiKeyName2"]);
         userAPIKeyB = userAPIKey;
@@ -333,7 +297,7 @@
     // sleep for 2 seconds as there seems to be an issue fetching the keys straight after they are created.
     [NSThread sleepForTimeInterval:2];
 
-    [[syncUser apiKeyAuth] fetchApiKeysWithCompletion:^(NSArray<RLMUserAPIKey *> * _Nonnull apiKeys, NSError * _Nullable error) {
+    [[syncUser apiKeyAuth] fetchApiKeysWithCompletion:^(NSArray<RLMUserAPIKey *> * _Nonnull apiKeys, NSError *error) {
         XCTAssert(!error);
         XCTAssert(apiKeys.count == 2);
         [fetchAPIKeysExpectation fulfill];
@@ -341,21 +305,21 @@
 
     [self waitForExpectations:@[fetchAPIKeysExpectation] timeout:60.0];
 
-    [[syncUser apiKeyAuth] disableApiKey:userAPIKeyA.objectId completion:^(NSError * _Nullable error) {
+    [[syncUser apiKeyAuth] disableApiKey:userAPIKeyA.objectId completion:^(NSError *error) {
         XCTAssert(!error);
         [disableAPIKeyExpectation fulfill];
     }];
 
     [self waitForExpectations:@[disableAPIKeyExpectation] timeout:60.0];
 
-    [[syncUser apiKeyAuth] enableApiKey:userAPIKeyA.objectId completion:^(NSError * _Nullable error) {
+    [[syncUser apiKeyAuth] enableApiKey:userAPIKeyA.objectId completion:^(NSError *error) {
         XCTAssert(!error);
         [enableAPIKeyExpectation fulfill];
     }];
 
     [self waitForExpectations:@[enableAPIKeyExpectation] timeout:60.0];
 
-    [[syncUser apiKeyAuth] deleteApiKey:userAPIKeyA.objectId completion:^(NSError * _Nullable error) {
+    [[syncUser apiKeyAuth] deleteApiKey:userAPIKeyA.objectId completion:^(NSError *error) {
         XCTAssert(!error);
         [deleteAPIKeyExpectation fulfill];
     }];
@@ -377,7 +341,7 @@
     NSString *randomEmail = [NSString stringWithFormat:@"%@@10gen.com", [self generateRandomString:10]];
     NSString *randomPassword = [self generateRandomString:10];
 
-    [[app emailPasswordAuth] registerEmail:randomEmail password:randomPassword completion:^(NSError * _Nullable error) {
+    [[app emailPasswordAuth] registerEmail:randomEmail password:randomPassword completion:^(NSError *error) {
         XCTAssert(!error);
         [registerExpectation fulfill];
     }];
@@ -385,7 +349,7 @@
     [self waitForExpectations:@[registerExpectation] timeout:60.0];
 
     [app loginWithCredential:[RLMCredentials credentialsWithUsername:randomEmail password:randomPassword]
-                  completion:^(RLMUser * _Nullable user, NSError * _Nullable error) {
+                  completion:^(RLMUser *user, NSError *error) {
         XCTAssert(!error);
         XCTAssert(user);
         syncUser = user;
@@ -395,7 +359,7 @@
     [self waitForExpectations:@[loginExpectation] timeout:60.0];
 
     [syncUser linkUserWithCredentials:[RLMCredentials credentialsWithFacebookToken:@"a_token"]
-                           completion:^(RLMUser * _Nullable user, NSError * _Nullable error) {
+                           completion:^(RLMUser *user, NSError *error) {
         XCTAssert(!user);
         XCTAssertEqual(error.code, RLMAppErrorInvalidSession);
         [linkExpectation fulfill];
@@ -469,7 +433,7 @@
 
 /// An invalid username/password credential should not be able to log in a user and a corresponding error should be generated.
 - (void)testInvalidPasswordAuthentication {
-    [self logInUserForCredentials:[self basicCredentialsWithName:NSStringFromSelector(_cmd) register:YES]];
+    (void)[self userForTest:_cmd];
 
     RLMCredentials *credentials = [RLMCredentials credentialsWithUsername:NSStringFromSelector(_cmd)
                                                                  password:@"INVALID_PASSWORD"];
@@ -526,7 +490,7 @@
 /// Errors reported in RLMSyncManager.errorHandler shouldn't contain sync error domain errors as underlying error
 
 - (void)testSyncErrorHandlerErrorDomain {
-    RLMUser *user = [self logInUserForCredentials:[self basicCredentialsWithName:NSStringFromSelector(_cmd) register:YES]];
+    RLMUser *user = [self userForTest:_cmd];
     XCTAssertNotNil(user);
     
     XCTestExpectation *expectation = [self expectationWithDescription:@"should fail after setting bad token"];
@@ -548,14 +512,14 @@
 
 /// It should be possible to successfully open a Realm configured for sync with a normal user.
 - (void)testOpenRealmWithNormalCredentials {
-    RLMUser *user = [self logInUserForCredentials:[self basicCredentialsWithName:NSStringFromSelector(_cmd) register:YES]];
+    RLMUser *user = [self userForTest:_cmd];
     RLMRealm *realm = [self openRealmForPartitionValue:@"foo" user:user];
     XCTAssertTrue(realm.isEmpty);
 }
 
 /// If client B adds objects to a synced Realm, client A should see those objects.
 - (void)testAddObjects {
-    RLMUser *user = [self logInUserForCredentials:[self basicCredentialsWithName:NSStringFromSelector(_cmd) register:self.isParent]];
+    RLMUser *user = [self userForTest:_cmd];
     NSString *realmId = self.appId;
     RLMRealm *realm = [self openRealmForPartitionValue:realmId
                                                   user:user];
@@ -610,8 +574,7 @@
 
 /// If client B deletes objects from a synced Realm, client A should see the effects of that deletion.
 - (void)testDeleteObjects {
-    RLMUser *user = [self logInUserForCredentials:[self basicCredentialsWithName:NSStringFromSelector(_cmd)
-                                                                        register:self.isParent]];
+    RLMUser *user = [self userForTest:_cmd];
     RLMRealm *realm = [self openRealmForPartitionValue:@"foo" user:user];
     if (self.isParent) {
         // Add objects.
@@ -636,8 +599,7 @@
 
 /// If client B encrypts its synced Realm, client A should be able to access that Realm with a different encryption key.
 - (void)testEncryptedSyncedRealm {
-    RLMUser *user = [self logInUserForCredentials:[self basicCredentialsWithName:NSStringFromSelector(_cmd)
-                                                                        register:self.isParent]];
+    RLMUser *user = [self userForTest:_cmd];
 
     NSData *key = RLMGenerateKey();
     RLMRealm *realm = [self openRealmForPartitionValue:@"foo"
@@ -663,8 +625,7 @@
 
 /// If an encrypted synced Realm is re-opened with the wrong key, throw an exception.
 - (void)testEncryptedSyncedRealmWrongKey {
-    RLMUser *user = [self logInUserForCredentials:[self basicCredentialsWithName:NSStringFromSelector(_cmd)
-                                                                        register:self.isParent]];
+    RLMUser *user = [self userForTest:_cmd];
 
     if (self.isParent) {
         NSString *path;
@@ -713,8 +674,7 @@
     NSString *partitionValueA = @"foo";
     NSString *partitionValueB = @"bar";
     NSString *partitionValueC = @"baz";
-    RLMUser *user = [self logInUserForCredentials:[self basicCredentialsWithName:NSStringFromSelector(_cmd)
-                                                                        register:self.isParent]];
+    RLMUser *user = [self userForTest:_cmd];
 
     // Open three Realms.
 
@@ -745,8 +705,7 @@
     NSString *partitionValueA = @"foo";
     NSString *partitionValueB = @"bar";
     NSString *partitionValueC = @"baz";
-    RLMUser *user = [self logInUserForCredentials:[self basicCredentialsWithName:NSStringFromSelector(_cmd)
-                                                                        register:self.isParent]];
+    RLMUser *user = [self userForTest:_cmd];
 
     RLMRealm *realmA = [self openRealmForPartitionValue:partitionValueA user:user];
     RLMRealm *realmB = [self openRealmForPartitionValue:partitionValueB user:user];
@@ -801,8 +760,7 @@
     NSString *partitionValueA = @"foo";
     NSString *partitionValueB = @"bar";
     NSString *partitionValueC = @"baz";
-    RLMUser *user = [self logInUserForCredentials:[self basicCredentialsWithName:NSStringFromSelector(_cmd)
-                                                                        register:self.isParent]];
+    RLMUser *user = [self userForTest:_cmd];
     RLMRealm *realmA = [self openRealmForPartitionValue:partitionValueA user:user];
     RLMRealm *realmB = [self openRealmForPartitionValue:partitionValueB user:user];
     RLMRealm *realmC = [self openRealmForPartitionValue:partitionValueC user:user];
@@ -871,8 +829,7 @@
 - (void)testUploadChangesWhenRealmOutOfScope {
     const NSInteger OBJECT_COUNT = 3;
     // Log in the user.
-    RLMUser *user = [self logInUserForCredentials:[self basicCredentialsWithName:NSStringFromSelector(_cmd)
-                                                                        register:self.isParent]];
+    RLMUser *user = [self userForTest:_cmd];
 
     if (self.isParent) {
         // Open the Realm in an autorelease pool so that it is destroyed as soon as possible.
@@ -988,7 +945,6 @@
 
 /// A Realm that was opened while a user was logged out should be able to start downloading if the user logs back in.
 - (void)testLogBackInDeferredRealmDownload {
-
     RLMCredentials *credentials = [self basicCredentialsWithName:NSStringFromSelector(_cmd)
                                                         register:YES];
     RLMUser *user = [self logInUserForCredentials:credentials];
@@ -1174,10 +1130,7 @@
 #pragma mark - Session suspend and resume
 
 - (void)testSuspendAndResume {
-    
-    RLMCredentials *credentials = [self basicCredentialsWithName:NSStringFromSelector(_cmd)
-                                                        register:self.isParent];
-    RLMUser *user = [self logInUserForCredentials:credentials];
+    RLMUser *user = [self userForTest:_cmd];
 
     __attribute__((objc_precise_lifetime)) RLMRealm *realmA = [self openRealmForPartitionValue:@"realm_id" user:user];
     __attribute__((objc_precise_lifetime)) RLMRealm *realmB = [self openRealmForPartitionValue:@"realm_id" user:user];
@@ -1233,9 +1186,7 @@
 
 /// Ensure that a client reset error is propagated up to the binding successfully.
 - (void)testClientReset {
-    RLMCredentials *credentials = [self basicCredentialsWithName:NSStringFromSelector(_cmd)
-                                                        register:self.isParent];
-    RLMUser *user = [self logInUserForCredentials:credentials];
+    RLMUser *user = [self userForTest:_cmd];
     // Open the Realm
     __attribute__((objc_precise_lifetime)) RLMRealm *realm = [self openRealmForPartitionValue:@"realm_id" user:user];
 
@@ -1259,9 +1210,7 @@
 
 /// Test manually initiating client reset.
 - (void)testClientResetManualInitiation {
-    RLMCredentials *credentials = [self basicCredentialsWithName:NSStringFromSelector(_cmd)
-                                                           register:self.isParent];
-    RLMUser *user = [self logInUserForCredentials:credentials];
+    RLMUser *user = [self userForTest:_cmd];
 
     __block NSError *theError = nil;
     @autoreleasepool {
@@ -1396,9 +1345,7 @@
 
 - (void)testDownloadRealm {
     const NSInteger NUMBER_OF_BIG_OBJECTS = 2;
-    RLMCredentials *credentials = [self basicCredentialsWithName:NSStringFromSelector(_cmd)
-                                                        register:self.isParent];
-    RLMUser *user = [self logInUserForCredentials:credentials];
+    RLMUser *user = [self userForTest:_cmd];
 
     if (!self.isParent) {
         [self populateDataForUser:user partitionValue:@"foo"];
@@ -1414,7 +1361,7 @@
 
     [RLMRealm asyncOpenWithConfiguration:c
                            callbackQueue:dispatch_get_main_queue()
-                                callback:^(RLMRealm * _Nullable realm, NSError * _Nullable error) {
+                                callback:^(RLMRealm *realm, NSError *error) {
         XCTAssertNil(error);
         CHECK_COUNT(NUMBER_OF_BIG_OBJECTS, HugeSyncObject, realm);
         [ex fulfill];
@@ -1434,9 +1381,7 @@
 
 - (void)testDownloadAlreadyOpenRealm {
     const NSInteger NUMBER_OF_BIG_OBJECTS = 2;
-    RLMCredentials *credentials = [self basicCredentialsWithName:NSStringFromSelector(_cmd)
-                                                        register:self.isParent];
-    RLMUser *user = [self logInUserForCredentials:credentials];
+    RLMUser *user = [self userForTest:_cmd];
 
     if (!self.isParent) {
         [self populateDataForUser:user partitionValue:@"foo"];
@@ -1463,7 +1408,7 @@
 
     [RLMRealm asyncOpenWithConfiguration:c
                            callbackQueue:dispatch_get_main_queue()
-                                callback:^(RLMRealm * _Nullable realm, NSError * _Nullable error) {
+                                callback:^(RLMRealm *realm, NSError *error) {
         XCTAssertNil(error);
         CHECK_COUNT(NUMBER_OF_BIG_OBJECTS, HugeSyncObject, realm);
         [ex fulfill];
@@ -1496,9 +1441,7 @@
 }
 
 - (void)testCancelDownload {
-    RLMCredentials *credentials = [self basicCredentialsWithName:NSStringFromSelector(_cmd)
-                                                        register:self.isParent];
-    RLMUser *user = [self logInUserForCredentials:credentials];
+    RLMUser *user = [self userForTest:_cmd];
 
     if (!self.isParent) {
         [self populateDataForUser:user partitionValue:@"foo"];
@@ -1580,16 +1523,8 @@
                                                                localAppVersion:nil
                                                        defaultRequestTimeoutMS:60];
     RLMApp *app = [RLMApp appWithId:[[RealmObjectServer sharedServer] createApp] configuration:config];
-    __block RLMUser* theUser;
-    XCTestExpectation *expectation = [self expectationWithDescription:@""];
-    [app loginWithCredential:[RLMCredentials anonymousCredentials] completion:^(RLMUser *user, NSError *error) {
-        XCTAssertNil(error);
-        theUser = user;
-        [expectation fulfill];
-    }];
-    [self waitForExpectationsWithTimeout:20.0 handler:nil];
-
-    RLMRealmConfiguration *c = [theUser configurationWithPartitionValue:@"foo"];
+
+    RLMRealmConfiguration *c = [self.anonymousUser configurationWithPartitionValue:@"foo"];
     RLMSyncConfiguration *syncConfig = c.syncConfiguration;
     syncConfig.cancelAsyncOpenOnNonFatalErrors = true;
     c.syncConfiguration = syncConfig;
@@ -1616,9 +1551,7 @@
 #pragma mark - Compact on Launch
 
 - (void)testCompactOnLaunch {
-    RLMCredentials *credentials = [self basicCredentialsWithName:NSStringFromSelector(_cmd)
-                                                        register:self.isParent];
-    RLMUser *user = [self logInUserForCredentials:credentials];
+    RLMUser *user = [self userForTest:_cmd];
     NSString *partitionValue = self.appId;
     NSString *path;
     // Create a large object and then delete it in the next transaction so that
@@ -1762,18 +1695,7 @@
 }
 
 - (void)testMongoInsert {
-    XCTestExpectation *expectation = [self expectationWithDescription:@"should login anonymously"];
-    __block RLMUser *syncUser;
-    [self.app loginWithCredential:[RLMCredentials anonymousCredentials] completion:^(RLMUser * _Nullable user, NSError * _Nullable error) {
-        XCTAssert(!error);
-        XCTAssert(user);
-        syncUser = user;
-        [expectation fulfill];
-    }];
-
-    [self waitForExpectationsWithTimeout:60.0 handler:nil];
-
-    RLMMongoClient *client = [syncUser mongoClientWithServiceName:@"mongodb1"];
+    RLMMongoClient *client = [self.anonymousUser mongoClientWithServiceName:@"mongodb1"];
     RLMMongoDatabase *database = [client databaseWithName:@"test_data"];
     RLMMongoCollection *collection = [database collectionWithName:@"Dog"];
 
@@ -1812,18 +1734,7 @@
 }
 
 - (void)testMongoFind {
-    XCTestExpectation *expectation = [self expectationWithDescription:@"should login anonymously"];
-    __block RLMUser *syncUser;
-    [self.app loginWithCredential:[RLMCredentials anonymousCredentials] completion:^(RLMUser * _Nullable user, NSError * _Nullable error) {
-        XCTAssert(!error);
-        XCTAssert(user);
-        syncUser = user;
-        [expectation fulfill];
-    }];
-
-    [self waitForExpectationsWithTimeout:60.0 handler:nil];
-
-    RLMMongoClient *client = [syncUser mongoClientWithServiceName:@"mongodb1"];
+    RLMMongoClient *client = [self.anonymousUser mongoClientWithServiceName:@"mongodb1"];
     RLMMongoDatabase *database = [client databaseWithName:@"test_data"];
     RLMMongoCollection *collection = [database collectionWithName:@"Dog"];
 
@@ -1902,18 +1813,7 @@
 }
 
 - (void)testMongoAggregateAndCount {
-    XCTestExpectation *expectation = [self expectationWithDescription:@"should login anonymously"];
-    __block RLMUser *syncUser;
-    [self.app loginWithCredential:[RLMCredentials anonymousCredentials] completion:^(RLMUser * _Nullable user, NSError * _Nullable error) {
-        XCTAssert(!error);
-        XCTAssert(user);
-        syncUser = user;
-        [expectation fulfill];
-    }];
-
-    [self waitForExpectationsWithTimeout:60.0 handler:nil];
-
-    RLMMongoClient *client = [syncUser mongoClientWithServiceName:@"mongodb1"];
+    RLMMongoClient *client = [self.anonymousUser mongoClientWithServiceName:@"mongodb1"];
     RLMMongoDatabase *database = [client databaseWithName:@"test_data"];
     RLMMongoCollection *collection = [database collectionWithName:@"Dog"];
 
@@ -1972,18 +1872,7 @@
 }
 
 - (void)testMongoUpdate {
-    XCTestExpectation *expectation = [self expectationWithDescription:@"should login anonymously"];
-    __block RLMUser *syncUser;
-    [self.app loginWithCredential:[RLMCredentials anonymousCredentials] completion:^(RLMUser * _Nullable user, NSError * _Nullable error) {
-        XCTAssert(!error);
-        XCTAssert(user);
-        syncUser = user;
-        [expectation fulfill];
-    }];
-
-    [self waitForExpectationsWithTimeout:60.0 handler:nil];
-
-    RLMMongoClient *client = [syncUser mongoClientWithServiceName:@"mongodb1"];
+    RLMMongoClient *client = [self.anonymousUser mongoClientWithServiceName:@"mongodb1"];
     RLMMongoDatabase *database = [client databaseWithName:@"test_data"];
     RLMMongoCollection *collection = [database collectionWithName:@"Dog"];
 
@@ -2059,18 +1948,7 @@
 }
 
 - (void)testMongoFindAndModify {
-    XCTestExpectation *expectation = [self expectationWithDescription:@"should login anonymously"];
-    __block RLMUser *syncUser;
-    [self.app loginWithCredential:[RLMCredentials anonymousCredentials] completion:^(RLMUser * _Nullable user, NSError * _Nullable error) {
-        XCTAssert(!error);
-        XCTAssert(user);
-        syncUser = user;
-        [expectation fulfill];
-    }];
-
-    [self waitForExpectationsWithTimeout:60.0 handler:nil];
-
-    RLMMongoClient *client = [syncUser mongoClientWithServiceName:@"mongodb1"];
+    RLMMongoClient *client = [self.anonymousUser mongoClientWithServiceName:@"mongodb1"];
     RLMMongoDatabase *database = [client databaseWithName:@"test_data"];
     RLMMongoCollection *collection = [database collectionWithName:@"Dog"];
 
@@ -2125,19 +2003,7 @@
 }
 
 - (void)testMongoDelete {
-
-    XCTestExpectation *expectation = [self expectationWithDescription:@"should login anonymously"];
-    __block RLMUser *syncUser;
-    [self.app loginWithCredential:[RLMCredentials anonymousCredentials] completion:^(RLMUser * _Nullable user, NSError * _Nullable error) {
-        XCTAssert(!error);
-        XCTAssert(user);
-        syncUser = user;
-        [expectation fulfill];
-    }];
-
-    [self waitForExpectationsWithTimeout:60.0 handler:nil];
-
-    RLMMongoClient *client = [syncUser mongoClientWithServiceName:@"mongodb1"];
+    RLMMongoClient *client = [self.anonymousUser mongoClientWithServiceName:@"mongodb1"];
     RLMMongoDatabase *database = [client databaseWithName:@"test_data"];
     RLMMongoCollection *collection = [database collectionWithName:@"Dog"];
 
@@ -2233,94 +2099,83 @@
 
 #pragma mark - Read Only
 
-- (RLMSyncUser *)userForTest:(SEL)sel {
-    return [self logInUserForCredentials:[RLMObjectServerTests basicCredentialsWithName:NSStringFromSelector(sel)
-                                                                               register:self.isParent]
-                                  server:[RLMObjectServerTests authServerURL]];
-}
-
-- (void)testPartialSyncCannotBeReadOnly {
-    RLMSyncUser *user = [self userForTest:_cmd];
-    RLMRealmConfiguration *config = [user configurationWithURL:nil fullSynchronization:NO];
-    RLMAssertThrowsWithReason(config.readOnly = true,
-                              @"Read-only mode is not supported for query-based sync.");
-}
-
 - (void)testOpenSynchronouslyInReadOnlyBeforeRemoteSchemaIsInitialized {
-    NSURL *url = REALM_URL();
-    RLMSyncUser *user = [self userForTest:_cmd];
+    RLMUser *user = [self userForTest:_cmd];
+    NSString *realmId = self.appId;
 
     if (self.isParent) {
-        RLMRealmConfiguration *config = [user configurationWithURL:url fullSynchronization:YES];
+        RLMRealmConfiguration *config = [user configurationWithPartitionValue:realmId];
         config.readOnly = true;
         RLMRealm *realm = [RLMRealm realmWithConfiguration:config error:nil];
-        CHECK_COUNT(0, SyncObject, realm);
+        CHECK_COUNT(0, Person, realm);
         RLMRunChildAndWait();
-        [self waitForDownloadsForUser:user realms:@[realm] realmURLs:@[url] expectedCounts:@[@3]];
+        [self waitForDownloadsForRealm:realm];
+        CHECK_COUNT(1, Person, realm);
     } else {
-        RLMRealm *realm = [self openRealmForURL:url user:user];
-        [self addSyncObjectsToRealm:realm descriptions:@[@"child-1", @"child-2", @"child-3"]];
+        RLMRealm *realm = [self openRealmForPartitionValue:self.appId user:user];
+        [self addPersonsToRealm:realm persons:@[[Person johnWithRealmId:realmId]]];
         [self waitForUploadsForRealm:realm];
-        CHECK_COUNT(3, SyncObject, realm);
+        CHECK_COUNT(1, Person, realm);
     }
 }
 
 - (void)testAddPropertyToReadOnlyRealmWithExistingLocalCopy {
-    NSURL *url = REALM_URL();
-    RLMSyncUser *user = [self userForTest:_cmd];
+    RLMUser *user = [self userForTest:_cmd];
+    NSString *realmId = self.appId;
 
     if (!self.isParent) {
-        RLMRealm *realm = [self openRealmForURL:url user:user];
-        [self addSyncObjectsToRealm:realm descriptions:@[@"child-1", @"child-2", @"child-3"]];
+        RLMRealm *realm = [self openRealmForPartitionValue:self.appId user:user];
+        [self addPersonsToRealm:realm persons:@[[Person johnWithRealmId:realmId]]];
         [self waitForUploadsForRealm:realm];
         return;
     }
     RLMRunChildAndWait();
 
-    RLMRealmConfiguration *config = [user configurationWithURL:url fullSynchronization:YES];
+    RLMRealmConfiguration *config = [user configurationWithPartitionValue:realmId];
     config.readOnly = true;
     @autoreleasepool {
-        (void)[self asyncOpenRealmWithConfiguration:config];
-    }
-
-    RLMObjectSchema *objectSchema = [RLMObjectSchema schemaForObjectClass:SyncObject.class];
+        RLMRealm *realm = [self asyncOpenRealmWithConfiguration:config];
+        CHECK_COUNT(1, Person, realm);
+    }
+
+    RLMObjectSchema *objectSchema = [RLMObjectSchema schemaForObjectClass:Person.class];
     objectSchema.properties = [RLMObjectSchema schemaForObjectClass:HugeSyncObject.class].properties;
     config.customSchema = [[RLMSchema alloc] init];
     config.customSchema.objectSchema = @[objectSchema];
 
     RLMAssertThrowsWithReason([RLMRealm realmWithConfiguration:config error:nil],
-                              @"Property 'SyncObject.dataProp' has been added.");
+                              @"Property 'Person.dataProp' has been added.");
 
     @autoreleasepool {
         NSError *error = [self asyncOpenErrorWithConfiguration:config];
-        XCTAssertNotEqual([error.localizedDescription rangeOfString:@"Property 'SyncObject.dataProp' has been added."].location,
+        XCTAssertNotEqual([error.localizedDescription rangeOfString:@"Property 'Person.dataProp' has been added."].location,
                           NSNotFound);
     }
 }
 
 - (void)testAddPropertyToReadOnlyRealmWithAsyncOpen {
-    NSURL *url = REALM_URL();
-    RLMSyncUser *user = [self userForTest:_cmd];
+    RLMUser *user = [self userForTest:_cmd];
+    NSString *realmId = self.appId;
 
     if (!self.isParent) {
-        RLMRealm *realm = [self openRealmForURL:url user:user];
-        [self addSyncObjectsToRealm:realm descriptions:@[@"child-1", @"child-2", @"child-3"]];
+        RLMRealm *realm = [self openRealmForPartitionValue:self.appId user:user];
+        [self addPersonsToRealm:realm persons:@[[Person johnWithRealmId:realmId]]];
         [self waitForUploadsForRealm:realm];
         return;
     }
     RLMRunChildAndWait();
 
-    RLMRealmConfiguration *config = [user configurationWithURL:url fullSynchronization:YES];
+    RLMRealmConfiguration *config = [user configurationWithPartitionValue:realmId];
     config.readOnly = true;
 
-    RLMObjectSchema *objectSchema = [RLMObjectSchema schemaForObjectClass:SyncObject.class];
+    RLMObjectSchema *objectSchema = [RLMObjectSchema schemaForObjectClass:Person.class];
     objectSchema.properties = [RLMObjectSchema schemaForObjectClass:HugeSyncObject.class].properties;
     config.customSchema = [[RLMSchema alloc] init];
     config.customSchema.objectSchema = @[objectSchema];
 
     @autoreleasepool {
         NSError *error = [self asyncOpenErrorWithConfiguration:config];
-        XCTAssertNotEqual([error.localizedDescription rangeOfString:@"Property 'SyncObject.dataProp' has been added."].location,
+        XCTAssertNotEqual([error.localizedDescription rangeOfString:@"Property 'Person.dataProp' has been added."].location,
                           NSNotFound);
     }
 }
