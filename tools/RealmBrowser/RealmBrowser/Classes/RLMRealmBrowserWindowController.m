////////////////////////////////////////////////////////////////////////////
//
// Copyright 2014 Realm Inc.
//
// Licensed under the Apache License, Version 2.0 (the "License");
// you may not use this file except in compliance with the License.
// You may obtain a copy of the License at
//
// http://www.apache.org/licenses/LICENSE-2.0
//
// Unless required by applicable law or agreed to in writing, software
// distributed under the License is distributed on an "AS IS" BASIS,
// WITHOUT WARRANTIES OR CONDITIONS OF ANY KIND, either express or implied.
// See the License for the specific language governing permissions and
// limitations under the License.
//
////////////////////////////////////////////////////////////////////////////

#import "RLMRealmBrowserWindowController.h"
#import "RLMNavigationStack.h"
#import "RLMModelExporter.h"
<<<<<<< HEAD
#import "RLMBrowser_private.h"
=======
#import "Realm_Private.h"
>>>>>>> 01b5230d

NSString * const kRealmLockedImage = @"RealmLocked";
NSString * const kRealmUnlockedImage = @"RealmUnlocked";
NSString * const kRealmLockedTooltip = @"Unlock to enable editing";
NSString * const kRealmUnlockedTooltip = @"Lock to prevent editing";
NSString * const kRealmKeyIsLockedForRealm = @"LockedRealm:%@";

NSString * const kRealmKeyWindowFrameForRealm = @"WindowFrameForRealm:%@";
NSString * const kRealmKeyOutlineWidthForRealm = @"OutlineWidthForRealm:%@";

@interface RLMRealmBrowserWindowController()<NSWindowDelegate>

@property (atomic, weak) IBOutlet NSSplitView *splitView;
@property (nonatomic, strong) IBOutlet NSSegmentedControl *navigationButtons;
@property (atomic, weak) IBOutlet NSToolbarItem *lockRealmButton;
@property (nonatomic, strong) IBOutlet NSSearchField *searchField;

@end

@implementation RLMRealmBrowserWindowController {
    RLMNavigationStack *navigationStack;
}

#pragma mark - NSViewController Overrides

- (void)windowDidLoad
{
    navigationStack = [[RLMNavigationStack alloc] init];
}

#pragma mark - RLMViewController Overrides

-(void)realmDidLoad
{
    [self.outlineViewController realmDidLoad];
    [self.tableViewController realmDidLoad];
    
    [self updateNavigationButtons];
    
    id firstItem = self.modelDocument.presentedRealm.topLevelClasses.firstObject;
    if (firstItem != nil) {
        RLMNavigationState *initState = [[RLMNavigationState alloc] initWithSelectedType:firstItem index:0];
        [self addNavigationState:initState fromViewController:nil];
    }

    NSString *realmPath = self.modelDocument.presentedRealm.realm.path;
    [self setWindowFrameAutosaveName:[NSString stringWithFormat:kRealmKeyWindowFrameForRealm, realmPath]];
    [self.splitView setAutosaveName:[NSString stringWithFormat:kRealmKeyOutlineWidthForRealm, realmPath]];
    
    [self reloadAfterEdit];
}

#pragma mark - Public methods - Accessors

- (RLMNavigationState *)currentState
{
    return navigationStack.currentState;
}

#pragma mark - Public methods - Menu items

- (IBAction)saveJavaModels:(id)sender
{
    NSArray *objectSchemas = self.modelDocument.presentedRealm.realm.schema.objectSchema;
    [RLMModelExporter saveModelsForSchemas:objectSchemas inLanguage:kLanguageJava];
}

- (IBAction)saveObjcModels:(id)sender
{
    NSArray *objectSchemas = self.modelDocument.presentedRealm.realm.schema.objectSchema;
    [RLMModelExporter saveModelsForSchemas:objectSchemas inLanguage:kLanguageObjC];
}

#pragma mark - Public methods - User Actions

- (void)reloadAllWindows
{
    NSArray *windowControllers = [self.modelDocument windowControllers];
    
    for (RLMRealmBrowserWindowController *wc in windowControllers) {
        [wc reloadAfterEdit];
    }
}

- (void)reloadAfterEdit
{
    [self.outlineViewController.tableView reloadData];
    
    NSString *realmPath = self.modelDocument.presentedRealm.realm.path;
    NSString *key = [NSString stringWithFormat:kRealmKeyIsLockedForRealm, realmPath];
    
    BOOL realmIsLocked = [[NSUserDefaults standardUserDefaults] boolForKey:key];
    self.tableViewController.realmIsLocked = realmIsLocked;
    self.lockRealmButton.image = [NSImage imageNamed:realmIsLocked ? kRealmLockedImage : kRealmUnlockedImage];
    self.lockRealmButton.toolTip = realmIsLocked ? kRealmLockedTooltip : kRealmUnlockedTooltip;
    
    [self.tableViewController.tableView reloadData];
}

#pragma mark - Public methods - Rearranging arrays

- (void)removeRowsInTableViewForArrayNode:(RLMArrayNode *)arrayNode at:(NSIndexSet *)rowIndexes
{
    for (RLMRealmBrowserWindowController *wc in [self.modelDocument windowControllers]) {
        if ([wc.tableViewController.displayedType isEqualTo:arrayNode]) {
            [wc.tableViewController removeRowsInTableViewAt:rowIndexes];
        }
        [wc.outlineViewController.tableView reloadData];
    }
}

- (void)deleteRowsInTableViewForArrayNode:(RLMArrayNode *)arrayNode at:(NSIndexSet *)rowIndexes
{
    for (RLMRealmBrowserWindowController *wc in [self.modelDocument windowControllers]) {
        if ([wc.tableViewController.displayedType isEqualTo:arrayNode]) {
            [wc.tableViewController deleteRowsInTableViewAt:rowIndexes];
        }
        else {
            [wc reloadAfterEdit];
        }
        [wc.outlineViewController.tableView reloadData];
    }
}

- (void)insertNewRowsInTableViewForArrayNode:(RLMArrayNode *)arrayNode at:(NSIndexSet *)rowIndexes
{
    for (RLMRealmBrowserWindowController *wc in [self.modelDocument windowControllers]) {
        if ([wc.tableViewController.displayedType isEqualTo:arrayNode]) {
            [wc.tableViewController insertNewRowsInTableViewAt:rowIndexes];
        }
        else {
            [wc reloadAfterEdit];
        }
        [wc.outlineViewController.tableView reloadData];
    }
}

- (void)moveRowsInTableViewForArrayNode:(RLMArrayNode *)arrayNode from:(NSIndexSet *)sourceIndexes to:(NSUInteger)destination
{
    for (RLMRealmBrowserWindowController *wc in [self.modelDocument windowControllers]) {
        if ([wc.tableViewController.displayedType isEqualTo:arrayNode]) {
            [wc.tableViewController moveRowsInTableViewFrom:sourceIndexes to:destination];
        }
    }
}

#pragma mark - Public methods - Navigation

- (void)addNavigationState:(RLMNavigationState *)state fromViewController:(RLMViewController *)controller
{
    if (!controller.navigationFromHistory) {
        RLMNavigationState *oldState = navigationStack.currentState;
        
        [navigationStack pushState:state];
        [self updateNavigationButtons];
        
        if (controller == self.tableViewController || controller == nil) {
            [self.outlineViewController updateUsingState:state oldState:oldState];
        }
        
        [self.tableViewController updateUsingState:state oldState:oldState];
    }

    // Searching is not implemented for link arrays yet
    BOOL isArray = [state isMemberOfClass:[RLMArrayNavigationState class]];
    [self.searchField setEnabled:!isArray];
}

- (void)newWindowWithNavigationState:(RLMNavigationState *)state
{
    RLMRealmBrowserWindowController *wc = [[RLMRealmBrowserWindowController alloc] initWithWindowNibName:self.windowNibName];
    wc.modelDocument = self.modelDocument;
    [self.modelDocument addWindowController:wc];
    [self.modelDocument showWindows];
    [wc addNavigationState:state fromViewController:wc.tableViewController];
}

- (IBAction)userClicksOnNavigationButtons:(NSSegmentedControl *)buttons
{
    RLMNavigationState *oldState = navigationStack.currentState;
    
    switch (buttons.selectedSegment) {
        case 0: { // Navigate backwards
            RLMNavigationState *state = [navigationStack navigateBackward];
            if (state != nil) {
                [self.outlineViewController updateUsingState:state oldState:oldState];
                [self.tableViewController updateUsingState:state oldState:oldState];
            }
            break;
        }
        case 1: { // Navigate forwards
            RLMNavigationState *state = [navigationStack navigateForward];
            if (state != nil) {
                [self.outlineViewController updateUsingState:state oldState:oldState];
                [self.tableViewController updateUsingState:state oldState:oldState];
            }
            break;
        }
        default:
            break;
    }
    
    [self updateNavigationButtons];
}

- (IBAction)userClickedLockRealm:(id)sender
{
    NSString *realmPath = self.modelDocument.presentedRealm.realm.path;
    NSString *key = [NSString stringWithFormat:kRealmKeyIsLockedForRealm, realmPath];

    BOOL currentlyLocked = [[NSUserDefaults standardUserDefaults] boolForKey:key];
    [self setRealmLocked:!currentlyLocked];
}

-(void)setRealmLocked:(BOOL)locked
{
    NSString *realmPath = self.modelDocument.presentedRealm.realm.path;
    NSString *key = [NSString stringWithFormat:kRealmKeyIsLockedForRealm, realmPath];
    [[NSUserDefaults standardUserDefaults] setBool:locked forKey:key];
    [[NSUserDefaults standardUserDefaults] synchronize];
    
    [self reloadAllWindows];
}

- (IBAction)searchAction:(NSSearchFieldCell *)searchCell
{
    NSString *searchText = searchCell.stringValue;
    RLMTypeNode *typeNode = navigationStack.currentState.selectedType;

    // Return to parent class (showing all objects) when the user clears the search text
    if (searchText.length == 0) {
        if ([navigationStack.currentState isMemberOfClass:[RLMQueryNavigationState class]]) {
            RLMNavigationState *state = [[RLMNavigationState alloc] initWithSelectedType:typeNode index:0];
            [self addNavigationState:state fromViewController:self.tableViewController];
        }
        return;
    }

    NSArray *columns = typeNode.propertyColumns;
    NSUInteger columnCount = columns.count;
    RLMRealm *realm = self.modelDocument.presentedRealm.realm;

    NSString *predicate = @"";

    for (NSUInteger index = 0; index < columnCount; index++) {

        RLMClassProperty *property = columns[index];
        NSString *columnName = property.name;

        switch (property.type) {
            case RLMPropertyTypeBool: {
                if ([searchText caseInsensitiveCompare:@"true"] == NSOrderedSame ||
                    [searchText caseInsensitiveCompare:@"YES"] == NSOrderedSame) {
                    if (predicate.length != 0) {
                        predicate = [predicate stringByAppendingString:@" OR "];
                    }
                    predicate = [predicate stringByAppendingFormat:@"%@ = YES", columnName];
                }
                else if ([searchText caseInsensitiveCompare:@"false"] == NSOrderedSame ||
                         [searchText caseInsensitiveCompare:@"NO"] == NSOrderedSame) {
                    if (predicate.length != 0) {
                        predicate = [predicate stringByAppendingString:@" OR "];
                    }
                    predicate = [predicate stringByAppendingFormat:@"%@ = NO", columnName];
                }
                break;
            }
            case RLMPropertyTypeInt: {
                int value;
                if ([searchText isEqualToString:@"0"]) {
                    value = 0;
                }
                else {
                    value = [searchText intValue];
                    if (value == 0)
                        break;
                }

                if (predicate.length != 0) {
                    predicate = [predicate stringByAppendingString:@" OR "];
                }
                predicate = [predicate stringByAppendingFormat:@"%@ = %d", columnName, (int)value];
                break;
            }
            case RLMPropertyTypeString: {
                if (predicate.length != 0) {
                    predicate = [predicate stringByAppendingString:@" OR "];
                }
                predicate = [predicate stringByAppendingFormat:@"%@ CONTAINS '%@'", columnName, searchText];
                break;
            }
            //case RLMPropertyTypeFloat: // search on float columns disabled until bug is fixed in binding
            case RLMPropertyTypeDouble: {
                double value;

                if ([searchText isEqualToString:@"0"] ||
                    [searchText isEqualToString:@"0.0"]) {
                    value = 0.0;
                }
                else {
                    value = [searchText doubleValue];
                    if (value == 0.0)
                        break;
                }

                if (predicate.length != 0) {
                    predicate = [predicate stringByAppendingString:@" OR "];
                }
                predicate = [predicate stringByAppendingFormat:@"%@ = %f", columnName, value];
                break;
            }
            default:
                break;
        }
    }

    RLMResults *result;
    
    if (predicate.length != 0) {
        result = [realm objects:typeNode.name where:predicate];
    }

    RLMQueryNavigationState *state = [[RLMQueryNavigationState alloc] initWithQuery:searchText type:typeNode results:result];
    [self addNavigationState:state fromViewController:self.tableViewController];
}

#pragma mark - Private methods

- (void)updateNavigationButtons
{
    [self.navigationButtons setEnabled:[navigationStack canNavigateBackward] forSegment:0];
    [self.navigationButtons setEnabled:[navigationStack canNavigateForward] forSegment:1];
}


@end<|MERGE_RESOLUTION|>--- conflicted
+++ resolved
@@ -19,11 +19,7 @@
 #import "RLMRealmBrowserWindowController.h"
 #import "RLMNavigationStack.h"
 #import "RLMModelExporter.h"
-<<<<<<< HEAD
-#import "RLMBrowser_private.h"
-=======
 #import "Realm_Private.h"
->>>>>>> 01b5230d
 
 NSString * const kRealmLockedImage = @"RealmLocked";
 NSString * const kRealmUnlockedImage = @"RealmUnlocked";
@@ -128,7 +124,7 @@
 - (void)removeRowsInTableViewForArrayNode:(RLMArrayNode *)arrayNode at:(NSIndexSet *)rowIndexes
 {
     for (RLMRealmBrowserWindowController *wc in [self.modelDocument windowControllers]) {
-        if ([wc.tableViewController.displayedType isEqualTo:arrayNode]) {
+        if ([arrayNode isEqualTo:wc.tableViewController.displayedType]) {
             [wc.tableViewController removeRowsInTableViewAt:rowIndexes];
         }
         [wc.outlineViewController.tableView reloadData];
@@ -138,7 +134,7 @@
 - (void)deleteRowsInTableViewForArrayNode:(RLMArrayNode *)arrayNode at:(NSIndexSet *)rowIndexes
 {
     for (RLMRealmBrowserWindowController *wc in [self.modelDocument windowControllers]) {
-        if ([wc.tableViewController.displayedType isEqualTo:arrayNode]) {
+        if ([arrayNode isEqualTo:wc.tableViewController.displayedType]) {
             [wc.tableViewController deleteRowsInTableViewAt:rowIndexes];
         }
         else {
@@ -151,7 +147,7 @@
 - (void)insertNewRowsInTableViewForArrayNode:(RLMArrayNode *)arrayNode at:(NSIndexSet *)rowIndexes
 {
     for (RLMRealmBrowserWindowController *wc in [self.modelDocument windowControllers]) {
-        if ([wc.tableViewController.displayedType isEqualTo:arrayNode]) {
+        if ([arrayNode isEqualTo:wc.tableViewController.displayedType]) {
             [wc.tableViewController insertNewRowsInTableViewAt:rowIndexes];
         }
         else {
@@ -164,7 +160,7 @@
 - (void)moveRowsInTableViewForArrayNode:(RLMArrayNode *)arrayNode from:(NSIndexSet *)sourceIndexes to:(NSUInteger)destination
 {
     for (RLMRealmBrowserWindowController *wc in [self.modelDocument windowControllers]) {
-        if ([wc.tableViewController.displayedType isEqualTo:arrayNode]) {
+        if ([arrayNode isEqualTo:wc.tableViewController.displayedType]) {
             [wc.tableViewController moveRowsInTableViewFrom:sourceIndexes to:destination];
         }
     }
