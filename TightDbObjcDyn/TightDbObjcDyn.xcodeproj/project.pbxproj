--- conflicted
+++ resolved
@@ -13,12 +13,6 @@
 		424EEFA218D9C11D00337A13 /* TDBDescriptor.mm in Sources */ = {isa = PBXBuildFile; fileRef = 424EEF9F18D9C11D00337A13 /* TDBDescriptor.mm */; };
 		424EEFA318D9C11D00337A13 /* TDBDescriptor_noinst.h in Headers */ = {isa = PBXBuildFile; fileRef = 424EEFA018D9C11D00337A13 /* TDBDescriptor_noinst.h */; };
 		424EEFA418D9C11D00337A13 /* TDBDescriptor.h in Headers */ = {isa = PBXBuildFile; fileRef = 424EEFA118D9C11D00337A13 /* TDBDescriptor.h */; };
-<<<<<<< HEAD
-=======
-		424EEFA818D9C13700337A13 /* TDBMixed.mm in Sources */ = {isa = PBXBuildFile; fileRef = 424EEFA518D9C13700337A13 /* TDBMixed.mm */; };
-		424EEFA918D9C13700337A13 /* TDBMixed_noinst.h in Headers */ = {isa = PBXBuildFile; fileRef = 424EEFA618D9C13700337A13 /* TDBMixed_noinst.h */; };
-		424EEFAA18D9C13700337A13 /* TDBMixed.h in Headers */ = {isa = PBXBuildFile; fileRef = 424EEFA718D9C13700337A13 /* TDBMixed.h */; };
->>>>>>> 2d1f470d
 		424EEFAE18D9C15A00337A13 /* TDBView.mm in Sources */ = {isa = PBXBuildFile; fileRef = 424EEFAB18D9C15900337A13 /* TDBView.mm */; };
 		424EEFAF18D9C15A00337A13 /* TDBView_noinst.h in Headers */ = {isa = PBXBuildFile; fileRef = 424EEFAC18D9C15900337A13 /* TDBView_noinst.h */; };
 		424EEFB018D9C15A00337A13 /* TDBView.h in Headers */ = {isa = PBXBuildFile; fileRef = 424EEFAD18D9C15A00337A13 /* TDBView.h */; };
@@ -88,12 +82,6 @@
 		424EEF9F18D9C11D00337A13 /* TDBDescriptor.mm */ = {isa = PBXFileReference; fileEncoding = 4; lastKnownFileType = sourcecode.cpp.objcpp; name = TDBDescriptor.mm; path = ../../src/tightdb/objc/TDBDescriptor.mm; sourceTree = "<group>"; };
 		424EEFA018D9C11D00337A13 /* TDBDescriptor_noinst.h */ = {isa = PBXFileReference; fileEncoding = 4; lastKnownFileType = sourcecode.c.h; name = TDBDescriptor_noinst.h; path = ../../src/tightdb/objc/TDBDescriptor_noinst.h; sourceTree = "<group>"; };
 		424EEFA118D9C11D00337A13 /* TDBDescriptor.h */ = {isa = PBXFileReference; fileEncoding = 4; lastKnownFileType = sourcecode.c.h; name = TDBDescriptor.h; path = ../../src/tightdb/objc/TDBDescriptor.h; sourceTree = "<group>"; };
-<<<<<<< HEAD
-=======
-		424EEFA518D9C13700337A13 /* TDBMixed.mm */ = {isa = PBXFileReference; fileEncoding = 4; lastKnownFileType = sourcecode.cpp.objcpp; name = TDBMixed.mm; path = ../../src/tightdb/objc/TDBMixed.mm; sourceTree = "<group>"; };
-		424EEFA618D9C13700337A13 /* TDBMixed_noinst.h */ = {isa = PBXFileReference; fileEncoding = 4; lastKnownFileType = sourcecode.c.h; name = TDBMixed_noinst.h; path = ../../src/tightdb/objc/TDBMixed_noinst.h; sourceTree = "<group>"; };
-		424EEFA718D9C13700337A13 /* TDBMixed.h */ = {isa = PBXFileReference; fileEncoding = 4; lastKnownFileType = sourcecode.c.h; name = TDBMixed.h; path = ../../src/tightdb/objc/TDBMixed.h; sourceTree = "<group>"; };
->>>>>>> 2d1f470d
 		424EEFAB18D9C15900337A13 /* TDBView.mm */ = {isa = PBXFileReference; fileEncoding = 4; lastKnownFileType = sourcecode.cpp.objcpp; name = TDBView.mm; path = ../../src/tightdb/objc/TDBView.mm; sourceTree = "<group>"; };
 		424EEFAC18D9C15900337A13 /* TDBView_noinst.h */ = {isa = PBXFileReference; fileEncoding = 4; lastKnownFileType = sourcecode.c.h; name = TDBView_noinst.h; path = ../../src/tightdb/objc/TDBView_noinst.h; sourceTree = "<group>"; };
 		424EEFAD18D9C15A00337A13 /* TDBView.h */ = {isa = PBXFileReference; fileEncoding = 4; lastKnownFileType = sourcecode.c.h; name = TDBView.h; path = ../../src/tightdb/objc/TDBView.h; sourceTree = "<group>"; };
@@ -222,11 +210,6 @@
 				424EEFAC18D9C15900337A13 /* TDBView_noinst.h */,
 				424EEFAD18D9C15A00337A13 /* TDBView.h */,
 				424EEFB118D9C97900337A13 /* TDBColumnProxy.mm */,
-<<<<<<< HEAD
-=======
-				424EEFA618D9C13700337A13 /* TDBMixed_noinst.h */,
-				424EEFA718D9C13700337A13 /* TDBMixed.h */,
->>>>>>> 2d1f470d
 				424EEF9F18D9C11D00337A13 /* TDBDescriptor.mm */,
 				424EEFA018D9C11D00337A13 /* TDBDescriptor_noinst.h */,
 				424EEFA118D9C11D00337A13 /* TDBDescriptor.h */,
@@ -316,29 +299,18 @@
 				E91890D9177B67AB00653D7A /* TDBTransaction_noinst.h in Headers */,
 				E91890DB177B67AB00653D7A /* TDBContext.h in Headers */,
 				E91890DC177B67AB00653D7A /* TDBTransaction.h in Headers */,
-<<<<<<< HEAD
-				E91890DD177B67AB00653D7A /* helper_macros.h in Headers */,
-				4D79966018BDFC3E009EB0C0 /* table_macros.h in Headers */,
-				424EEFAF18D9C15A00337A13 /* TDBView_priv.h in Headers */,
-				E91890DF177B67AB00653D7A /* TDBQuery_priv.h in Headers */,
-=======
 				E91890DD177B67AB00653D7A /* PrivateHelperMacros.h in Headers */,
 				424EEFAA18D9C13700337A13 /* TDBMixed.h in Headers */,
 				424EEFAF18D9C15A00337A13 /* TDBView_noinst.h in Headers */,
 				E91890DF177B67AB00653D7A /* TDBQuery_noinst.h in Headers */,
->>>>>>> 2d1f470d
 				424EEF9E18D9C10100337A13 /* TDBColumnProxy.h in Headers */,
 				E91890E0177B67AB00653D7A /* TDBQuery.h in Headers */,
 				E91890E2177B67AB00653D7A /* TDBTable_noinst.h in Headers */,
 				42AD3A9A18CDBDFF00C86073 /* TDBVersion.h in Headers */,
 				424EEFB018D9C15A00337A13 /* TDBView.h in Headers */,
 				E91890E3177B67AB00653D7A /* TDBTable.h in Headers */,
-<<<<<<< HEAD
-=======
-				424EEFA918D9C13700337A13 /* TDBMixed_noinst.h in Headers */,
 				4D1ED30818E1AF4E003CFF44 /* PrivateTableMacros.h in Headers */,
 				4D1ED30B18E1B6E8003CFF44 /* group.h in Headers */,
->>>>>>> 2d1f470d
 				E91890E4177B67AB00653D7A /* tightdb.h in Headers */,
 				E91890E5177B67AB00653D7A /* TDBType.h in Headers */,
 				424EEFA318D9C11D00337A13 /* TDBDescriptor_noinst.h in Headers */,
