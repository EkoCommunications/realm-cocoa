--- conflicted
+++ resolved
@@ -56,20 +56,6 @@
     }
     func setParent(_ object: RLMObjectBase, _ property: RLMProperty) {
         rlmSet.setParent(object, property: property)
-<<<<<<< HEAD
-    }
-}
-
-internal protocol MutableMapRealmCollection {
-    func removeAll()
-    func add(key: AnyObject, value: AnyObject)
-}
-
-extension Map: MutableMapRealmCollection {
-    func add(key: AnyObject, value: AnyObject) {
-        rlmDictionary.setObject(value, forKey: key as AnyObject)
-=======
->>>>>>> aa88bbd7
     }
 }
 
