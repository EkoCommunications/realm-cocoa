--- conflicted
+++ resolved
@@ -791,25 +791,6 @@
     var bridged: (objectiveCValue: Any, metadata: Any?) {
         return (objectiveCValue: unsafeCastToRLMObject(), metadata: nil)
     }
-<<<<<<< HEAD
-}
-
-// MARK: - Migration assistance
-
-extension Object {
-    /// :nodoc:
-    @available(*, unavailable, renamed: "observe()")
-    public func addNotificationBlock(_ block: @escaping (ObjectChange) -> Void) -> NotificationToken {
-        fatalError()
-    }
-
-#if os(OSX)
-#else
-    /// :nodoc:
-    @available(*, unavailable, renamed: "isSameObject(as:)") public func isEqual(to object: Any?) -> Bool {
-        fatalError()
-    }
-#endif
 }
 
 // MARK: - Combine
@@ -878,7 +859,4 @@
         }
     }
 }
-#endif
-=======
-}
->>>>>>> fab1e412
+#endif