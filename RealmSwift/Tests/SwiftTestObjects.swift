--- conflicted
+++ resolved
@@ -343,11 +343,7 @@
 }
 
 class SwiftCompanyObject: Object {
-<<<<<<< HEAD
-    @objc dynamic var title = ""
-=======
     @objc dynamic var name = ""
->>>>>>> d8b14a6c
     let employees = List<SwiftEmployeeObject>()
     let employeeSet = MutableSet<SwiftEmployeeObject>()
     let employeeMap = Map<String, SwiftEmployeeObject?>()
